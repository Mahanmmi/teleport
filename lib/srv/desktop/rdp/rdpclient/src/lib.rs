--- conflicted
+++ resolved
@@ -609,46 +609,13 @@
 fn read_rdp_output_inner(client: &Client) -> Option<String> {
     let tcp_fd = client.tcp_fd;
     let client_ref = client.go_ref;
-<<<<<<< HEAD
-=======
-
->>>>>>> 8db2a1ec
+
     // Read incoming events.
     //
     // Wait for some data to be available on the TCP socket FD before consuming it. This prevents
     // us from locking the mutex in Client permanently while no data is available.
     while wait_for_fd(tcp_fd as usize) {
         let mut err = CGOErrCode::ErrCodeSuccess;
-<<<<<<< HEAD
-        let res = client
-            .rdp_client
-            .lock()
-            .unwrap()
-            .read(|rdp_event| match rdp_event {
-                RdpEvent::Bitmap(bitmap) => {
-                    let mut cbitmap = match CGOBitmap::try_from(bitmap) {
-                        Ok(cb) => cb,
-                        Err(e) => {
-                            error!(
-                                "failed to convert RDP bitmap to CGO representation: {:?}",
-                                e
-                            );
-                            return;
-                        }
-                    };
-                    unsafe {
-                        err = handle_bitmap(client_ref, &mut cbitmap) as CGOErrCode;
-                    };
-                }
-                // These should never really be sent by the server to us.
-                RdpEvent::Pointer(_) => {
-                    debug!("got unexpected pointer event from RDP server, ignoring");
-                }
-                RdpEvent::Key(_) => {
-                    debug!("got unexpected keyboard event from RDP server, ignoring");
-                }
-            });
-=======
         let res = client.rdp_client.lock().unwrap().read(|rdp_event| {
             // This callback can be called multiple times per rdp_client.read()
             // (if multiple messages were received since the last call). Therefore,
@@ -680,7 +647,6 @@
                 }
             }
         });
->>>>>>> 8db2a1ec
         match res {
             Err(RdpError::Io(io_err)) if io_err.kind() == ErrorKind::UnexpectedEof => return None,
             Err(e) => {
@@ -869,11 +835,7 @@
 }
 
 #[repr(C)]
-<<<<<<< HEAD
-#[derive(Copy, Clone, PartialEq)]
-=======
 #[derive(Copy, Clone, PartialEq, Debug)]
->>>>>>> 8db2a1ec
 pub enum CGOErrCode {
     ErrCodeSuccess = 0,
     ErrCodeFailure = 1,
