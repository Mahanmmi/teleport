// Copyright 2021 Gravitational, Inc
//
// Licensed under the Apache License, Version 2.0 (the "License");
// you may not use this file except in compliance with the License.
// You may obtain a copy of the License at
//
//      http://www.apache.org/licenses/LICENSE-2.0
//
// Unless required by applicable law or agreed to in writing, software
// distributed under the License is distributed on an "AS IS" BASIS,
// WITHOUT WARRANTIES OR CONDITIONS OF ANY KIND, either express or implied.
// See the License for the specific language governing permissions and
// limitations under the License.

mod cliprdr;
mod errors;
mod piv;
mod rdpdr;
mod util;
mod vchan;

#[macro_use]
extern crate log;
#[macro_use]
extern crate num_derive;

use errors::try_error;
use libc::{fd_set, select, FD_SET};
use rand::Rng;
use rand::SeedableRng;
use rdp::core::event::*;
use rdp::core::gcc::KeyboardLayout;
use rdp::core::global;
use rdp::core::mcs;
use rdp::core::sec;
use rdp::core::tpkt;
use rdp::core::x224;
use rdp::model::error::{Error as RdpError, RdpError as RdpProtocolError, RdpErrorKind, RdpResult};
use rdp::model::link::{Link, Stream};
use rdpdr::path::UnixPath;
use rdpdr::ServerCreateDriveRequest;
use std::convert::TryFrom;
use std::ffi::CStr;
use std::io::Error as IoError;
use std::io::ErrorKind;
use std::io::{Cursor, Read, Write};
use std::net;
use std::net::{TcpStream, ToSocketAddrs};
use std::os::raw::c_char;
use std::os::unix::io::AsRawFd;
use std::sync::{Arc, Mutex};
use std::{mem, ptr, slice, time};

#[no_mangle]
pub extern "C" fn init() {
    env_logger::try_init().unwrap_or_else(|e| println!("failed to initialize Rust logger: {}", e));
}

#[derive(Clone)]
struct SharedStream {
    tcp: Arc<TcpStream>,
}

impl SharedStream {
    fn new(tcp: TcpStream) -> Self {
        Self { tcp: Arc::new(tcp) }
    }
}

impl Read for SharedStream {
    fn read(&mut self, buf: &mut [u8]) -> Result<usize, IoError> {
        self.tcp.as_ref().read(buf)
    }
}

impl Write for SharedStream {
    fn write(&mut self, buf: &[u8]) -> Result<usize, IoError> {
        self.tcp.as_ref().write(buf)
    }

    fn flush(&mut self) -> Result<(), IoError> {
        self.tcp.as_ref().flush()
    }
}

/// Client has an unusual lifecycle:
/// - connect_rdp creates it on the heap, grabs a raw pointer and returns in to Go
/// - most other exported rdp functions take the raw pointer, convert it to a reference for use
///   without dropping the Client
/// - free_rdp takes the raw pointer and drops it
///
/// All of the exported rdp functions could run concurrently, so the rdp_client is synchronized.
/// tcp_fd is only set in connect_rdp and used as read-only afterwards, so it does not need
/// synchronization.
pub struct Client {
    rdp_client: Arc<Mutex<RdpClient<SharedStream>>>,
    tcp_fd: usize,
    go_ref: usize,
    tcp: SharedStream,
}

impl Client {
    fn into_raw(self: Box<Self>) -> *mut Self {
        Box::into_raw(self)
    }
    unsafe fn from_ptr<'a>(ptr: *const Self) -> Result<&'a Client, CGOErrCode> {
        match ptr.as_ref() {
            Some(c) => Ok(c),
            None => {
                error!("invalid Rust client pointer");
                Err(CGOErrCode::ErrCodeFailure)
            }
        }
    }
    unsafe fn from_raw(ptr: *mut Self) -> Box<Self> {
        Box::from_raw(ptr)
    }
}

#[repr(C)]
pub struct ClientOrError {
    client: *mut Client,
    err: CGOErrCode,
}

impl From<Result<Client, ConnectError>> for ClientOrError {
    fn from(r: Result<Client, ConnectError>) -> ClientOrError {
        match r {
            Ok(client) => ClientOrError {
                client: Box::new(client).into_raw(),
                err: CGOErrCode::ErrCodeSuccess,
            },
            Err(e) => {
                error!("{:?}", e);
                ClientOrError {
                    client: ptr::null_mut(),
                    err: CGOErrCode::ErrCodeFailure,
                }
            }
        }
    }
}

/// connect_rdp establishes an RDP connection to go_addr with the provided credentials and screen
/// size. If succeeded, the client is internally registered under client_ref. When done with the
/// connection, the caller must call close_rdp.
///
/// # Safety
///
/// The caller mmust ensure that go_addr, go_username, cert_der, key_der point to valid buffers in respect
/// to their corresponding parameters.
#[no_mangle]
pub unsafe extern "C" fn connect_rdp(
    go_ref: usize,
    go_addr: *const c_char,
    go_username: *const c_char,
    cert_der_len: u32,
    cert_der: *mut u8,
    key_der_len: u32,
    key_der: *mut u8,
    screen_width: u16,
    screen_height: u16,
    allow_clipboard: bool,
    allow_directory_sharing: bool,
) -> ClientOrError {
    // Convert from C to Rust types.
    let addr = from_go_string(go_addr);
    let username = from_go_string(go_username);
    let cert_der = from_go_array(cert_der, cert_der_len);
    let key_der = from_go_array(key_der, key_der_len);

    connect_rdp_inner(
        go_ref,
        &addr,
        ConnectParams {
            username,
            cert_der,
            key_der,
            screen_width,
            screen_height,
            allow_clipboard,
            allow_directory_sharing,
        },
    )
    .into()
}

#[derive(Debug)]
enum ConnectError {
    Tcp(IoError),
    Rdp(RdpError),
    InvalidAddr(),
}

impl From<IoError> for ConnectError {
    fn from(e: IoError) -> ConnectError {
        ConnectError::Tcp(e)
    }
}

impl From<RdpError> for ConnectError {
    fn from(e: RdpError) -> ConnectError {
        ConnectError::Rdp(e)
    }
}

const RDP_CONNECT_TIMEOUT: time::Duration = time::Duration::from_secs(5);
const RDP_HANDSHAKE_TIMEOUT: time::Duration = time::Duration::from_secs(10);
const RDPSND_CHANNEL_NAME: &str = "rdpsnd";

struct ConnectParams {
    username: String,
    cert_der: Vec<u8>,
    key_der: Vec<u8>,
    screen_width: u16,
    screen_height: u16,
    allow_clipboard: bool,
    allow_directory_sharing: bool,
}

fn connect_rdp_inner(
    go_ref: usize,
    addr: &str,
    params: ConnectParams,
) -> Result<Client, ConnectError> {
    // Connect and authenticate.
    let addr = addr
        .to_socket_addrs()?
        .next()
        .ok_or(ConnectError::InvalidAddr())?;
    let tcp = TcpStream::connect_timeout(&addr, RDP_CONNECT_TIMEOUT)?;
    let tcp_fd = tcp.as_raw_fd() as usize;
    // Domain name "." means current domain.
    let domain = ".";

    // From rdp-rs/src/core/client.rs
    let shared_tcp = SharedStream::new(tcp);
    // Set read timeout to prevent blocking forever on the handshake if the RDP server doesn't respond.
    shared_tcp
        .tcp
        .set_read_timeout(Some(RDP_HANDSHAKE_TIMEOUT))?;
    let tcp = Link::new(Stream::Raw(shared_tcp.clone()));
    let protocols = x224::Protocols::ProtocolSSL as u32 | x224::Protocols::ProtocolRDP as u32;
    let x224 = x224::Client::connect(tpkt::Client::new(tcp), protocols, false, None, false, false)?;
    let mut mcs = mcs::Client::new(x224);

    // request the static channels we'll need:
    // rdpdr: derive redirection (smart cards)
    // rdpsnd: sound (for some reason we need to request this)
    // cliprdr: clipboard
    let mut static_channels = vec![
        rdpdr::CHANNEL_NAME.to_string(),
        RDPSND_CHANNEL_NAME.to_string(),
    ];
    if params.allow_clipboard {
        static_channels.push(cliprdr::CHANNEL_NAME.to_string())
    }
    mcs.connect(
        "rdp-rs".to_string(),
        params.screen_width,
        params.screen_height,
        KeyboardLayout::US,
        &static_channels,
    )?;
    // Generate a random 8-digit PIN for our smartcard.
    let mut rng = rand_chacha::ChaCha20Rng::from_entropy();
    let pin = format!("{:08}", rng.gen_range(0i32..=99999999i32));
    sec::connect(
        &mut mcs,
        &domain.to_string(),
        &params.username,
        &pin,
        true,
        // InfoPasswordIsScPin means that the user will not be prompted for the smartcard PIN code,
        // which is known only to Teleport and unique for each RDP session.
        Some(sec::InfoFlag::InfoPasswordIsScPin as u32 | sec::InfoFlag::InfoMouseHasWheel as u32),
        Some(
            sec::ExtendedInfoFlag::PerfDisableCursorBlink as u32
                | sec::ExtendedInfoFlag::PerfDisableFullWindowDrag as u32
                | sec::ExtendedInfoFlag::PerfDisableMenuAnimations as u32,
        ),
    )?;
    // Client for the "global" channel - video output and user input.
    let global = global::Client::new(
        mcs.get_user_id(),
        mcs.get_global_channel_id(),
        params.screen_width,
        params.screen_height,
        KeyboardLayout::US,
        "rdp-rs",
    );

    let tdp_sd_acknowledge = Box::new(
        move |mut ack: SharedDirectoryAcknowledge| -> RdpResult<()> {
            debug!("sending TDP SharedDirectoryAcknowledge: {:?}", ack);
            unsafe {
                if tdp_sd_acknowledge(go_ref, &mut ack) != CGOErrCode::ErrCodeSuccess {
                    return Err(RdpError::TryError(String::from(
                        "call to tdp_sd_acknowledge failed",
                    )));
                }
                Ok(())
            }
        },
    );

    let tdp_sd_info_request = Box::new(move |req: SharedDirectoryInfoRequest| -> RdpResult<()> {
        debug!("sending TDP SharedDirectoryInfoRequest: {:?}", req);
        // Create C compatible string from req.path
<<<<<<< HEAD
        match req.path.as_cstring() {
=======
        match req.path.to_cstring() {
>>>>>>> d4bbb0a1
            Ok(c_string) => {
                unsafe {
                    let err = tdp_sd_info_request(
                        go_ref,
                        &mut CGOSharedDirectoryInfoRequest {
                            completion_id: req.completion_id,
                            directory_id: req.directory_id,
                            path: c_string.as_ptr(),
                        },
                    );
                    if err != CGOErrCode::ErrCodeSuccess {
                        return Err(RdpError::TryError(String::from(
                            "call to tdp_sd_info_request failed",
                        )));
                    };
                }
                Ok(())
            }
            Err(_) => {
                // TODO(isaiah): change TryError to TeleportError for a generic error caused by Teleport specific code.
                return Err(RdpError::TryError(format!(
                    "path contained characters that couldn't be converted to a C string: {:?}",
                    req.path
                )));
            }
        }
    });

    let tdp_sd_create_request =
        Box::new(move |req: SharedDirectoryCreateRequest| -> RdpResult<()> {
            debug!("sending TDP SharedDirectoryCreateRequest: {:?}", req);
            // Create C compatible string from req.path
<<<<<<< HEAD
            match req.path.as_cstring() {
=======
            match req.path.to_cstring() {
>>>>>>> d4bbb0a1
                Ok(c_string) => {
                    unsafe {
                        let err = tdp_sd_create_request(
                            go_ref,
                            &mut CGOSharedDirectoryCreateRequest {
                                completion_id: req.completion_id,
                                directory_id: req.directory_id,
                                file_type: req.file_type,
                                path: c_string.as_ptr(),
                            },
                        );
                        if err != CGOErrCode::ErrCodeSuccess {
                            return Err(RdpError::TryError(String::from(
                                "call to tdp_sd_create_request failed",
                            )));
                        };
                    }
                    Ok(())
                }
                Err(_) => {
                    // TODO(isaiah): change TryError to TeleportError for a generic error caused by Teleport specific code.
                    return Err(RdpError::TryError(format!(
                        "path contained characters that couldn't be converted to a C string: {:?}",
                        req.path
                    )));
                }
            }
        });

    let tdp_sd_delete_request =
        Box::new(move |req: SharedDirectoryDeleteRequest| -> RdpResult<()> {
            debug!("sending TDP SharedDirectoryDeleteRequest: {:?}", req);
            // Create C compatible string from req.path
<<<<<<< HEAD
            match req.path.as_cstring() {
=======
            match req.path.to_cstring() {
>>>>>>> d4bbb0a1
                Ok(c_string) => {
                    unsafe {
                        let err = tdp_sd_delete_request(
                            go_ref,
                            &mut CGOSharedDirectoryDeleteRequest {
                                completion_id: req.completion_id,
                                directory_id: req.directory_id,
                                path: c_string.as_ptr(),
                            },
                        );
                        if err != CGOErrCode::ErrCodeSuccess {
                            return Err(RdpError::TryError(String::from(
                                "call to tdp_sd_delete_request failed",
                            )));
                        };
                    }
                    Ok(())
                }
                Err(_) => {
                    // TODO(isaiah): change TryError to TeleportError for a generic error caused by Teleport specific code.
                    return Err(RdpError::TryError(format!(
                        "path contained characters that couldn't be converted to a C string: {:?}",
                        req.path
                    )));
                }
            }
        });

    let tdp_sd_list_request = Box::new(move |req: SharedDirectoryListRequest| -> RdpResult<()> {
        debug!("sending TDP SharedDirectoryListRequest: {:?}", req);
        // Create C compatible string from req.path
<<<<<<< HEAD
        match req.path.as_cstring() {
=======
        match req.path.to_cstring() {
>>>>>>> d4bbb0a1
            Ok(c_string) => {
                unsafe {
                    let err = tdp_sd_list_request(
                        go_ref,
                        &mut CGOSharedDirectoryListRequest {
                            completion_id: req.completion_id,
                            directory_id: req.directory_id,
                            path: c_string.as_ptr(),
                        },
                    );
                    if err != CGOErrCode::ErrCodeSuccess {
                        return Err(RdpError::TryError(String::from(
                            "call to tdp_sd_list_request failed",
                        )));
                    };
                }
                Ok(())
            }
            Err(_) => {
                // TODO(isaiah): change TryError to TeleportError for a generic error caused by Teleport specific code.
                return Err(RdpError::TryError(format!(
                    "path contained characters that couldn't be converted to a C string: {:?}",
                    req.path
                )));
            }
        }
    });

    let tdp_sd_read_request = Box::new(move |req: SharedDirectoryReadRequest| -> RdpResult<()> {
        debug!("sending TDP SharedDirectoryReadRequest: {:?}", req);
<<<<<<< HEAD
        match req.path.as_cstring() {
=======
        match req.path.to_cstring() {
>>>>>>> d4bbb0a1
            Ok(c_string) => {
                unsafe {
                    let err = tdp_sd_read_request(
                        go_ref,
                        &mut CGOSharedDirectoryReadRequest {
                            completion_id: req.completion_id,
                            directory_id: req.directory_id,
                            path: c_string.as_ptr(),
                            path_length: req.path.len(),
                            offset: req.offset,
                            length: req.length,
                        },
                    );

                    if err != CGOErrCode::ErrCodeSuccess {
                        return Err(RdpError::TryError(String::from(
                            "call to tdp_sd_read_request failed",
                        )));
                    }
                }
                Ok(())
            }
            Err(_) => {
                return Err(RdpError::TryError(format!(
                    "path contained characters that couldn't be converted to a C string: {:?}",
<<<<<<< HEAD
=======
                    req.path
                )));
            }
        }
    });

    let tdp_sd_write_request = Box::new(move |req: SharedDirectoryWriteRequest| -> RdpResult<()> {
        debug!("sending TDP SharedDirectoryWriteRequest: {:?}", req);
        match req.path.to_cstring() {
            Ok(c_string) => {
                unsafe {
                    let err = tdp_sd_write_request(
                        go_ref,
                        &mut CGOSharedDirectoryWriteRequest {
                            completion_id: req.completion_id,
                            directory_id: req.directory_id,
                            offset: req.offset,
                            path: c_string.as_ptr(),
                            path_length: req.path.len(),
                            write_data_length: req.write_data.len() as u32,
                            write_data: req.write_data.as_ptr() as *mut u8,
                        },
                    );

                    if err != CGOErrCode::ErrCodeSuccess {
                        return Err(RdpError::TryError(String::from(
                            "call to tdp_sd_write_failed",
                        )));
                    }
                }
                Ok(())
            }
            Err(_) => {
                return Err(RdpError::TryError(format!(
                    "path contained characters that couldn't be converted to a C string: {:?}",
>>>>>>> d4bbb0a1
                    req.path
                )));
            }
        }
    });

    let tdp_sd_write_request = Box::new(move |req: SharedDirectoryWriteRequest| -> RdpResult<()> {
        debug!("sending TDP SharedDirectoryWriteRequest: {:?}", req);
        match req.path.as_cstring() {
            Ok(c_string) => {
                unsafe {
                    let err = tdp_sd_write_request(
                        go_ref,
                        &mut CGOSharedDirectoryWriteRequest {
                            completion_id: req.completion_id,
                            directory_id: req.directory_id,
                            offset: req.offset,
                            path: c_string.as_ptr(),
                            path_length: req.path.len(),
                            write_data_length: req.write_data.len() as u32,
                            write_data: req.write_data.as_ptr() as *mut u8,
                        },
                    );

                    if err != CGOErrCode::ErrCodeSuccess {
                        return Err(RdpError::TryError(String::from(
                            "call to tdp_sd_write_failed",
                        )));
                    }
                }
                Ok(())
            }
            Err(_) => {
                return Err(RdpError::TryError(format!(
                    "path contained characters that couldn't be converted to a C string: {:?}",
                    req.path
                )));
            }
        }
    });

    let tdp_sd_move_request = Box::new(move |req: SharedDirectoryMoveRequest| -> RdpResult<()> {
        debug!("sending TDP SharedDirectoryMoveRequest: {:?}", req);
        match req.original_path.as_cstring() {
            Ok(original_path) => match req.new_path.as_cstring() {
                Ok(new_path) => {
                    unsafe {
                        let err = tdp_sd_move_request(
                            go_ref,
                            &mut CGOSharedDirectoryMoveRequest {
                                completion_id: req.completion_id,
                                directory_id: req.directory_id,
                                original_path: original_path.as_ptr(),
                                new_path: new_path.as_ptr(),
                            },
                        );

                        if err != CGOErrCode::ErrCodeSuccess {
                            return Err(RdpError::TryError(String::from(
                                "call to tdp_sd_Move_failed",
                            )));
                        }
                    }
                    Ok(())
                }
                Err(_) => {
                    return Err(RdpError::TryError(format!(
                            "new_path contained characters that couldn't be converted to a C string: {:?}",
                            req.new_path
                        )));
                }
            },
            Err(_) => {
                return Err(RdpError::TryError(format!(
                    "original_path contained characters that couldn't be converted to a C string: {:?}",
                    req.original_path
                )));
            }
        }
    });

    // Client for the "rdpdr" channel - smartcard emulation and drive redirection.
    let rdpdr = rdpdr::Client::new(rdpdr::Config {
        cert_der: params.cert_der,
        key_der: params.key_der,
        pin,
        allow_directory_sharing: params.allow_directory_sharing,
        tdp_sd_acknowledge,
        tdp_sd_info_request,
        tdp_sd_create_request,
        tdp_sd_delete_request,
        tdp_sd_list_request,
        tdp_sd_read_request,
        tdp_sd_write_request,
<<<<<<< HEAD
        tdp_sd_move_request,
=======
>>>>>>> d4bbb0a1
    });

    // Client for the "cliprdr" channel - clipboard sharing.
    let cliprdr = if params.allow_clipboard {
        Some(cliprdr::Client::new(Box::new(move |v| -> RdpResult<()> {
            unsafe {
                if handle_remote_copy(go_ref, v.as_ptr() as _, v.len() as u32)
                    != CGOErrCode::ErrCodeSuccess
                {
                    return Err(errors::try_error("failed to handle remote copy"));
                }
            }
            Ok(())
        })))
    } else {
        None
    };

    let rdp_client = RdpClient {
        mcs,
        global,
        rdpdr,
        cliprdr,
    };

    // Reset read timeout as rdp-rs isn't build to handle it internally.
    // This won't cause a lockup later since at that point the close_rdp() function will be called which
    // will terminate the connection if the websocket disconnects.
    shared_tcp.tcp.set_read_timeout(None)?;

    Ok(Client {
        rdp_client: Arc::new(Mutex::new(rdp_client)),
        tcp_fd,
        go_ref,
        tcp: shared_tcp,
    })
}

/// From rdp-rs/src/core/client.rs
struct RdpClient<S> {
    mcs: mcs::Client<S>,
    global: global::Client,
    rdpdr: rdpdr::Client,

    cliprdr: Option<cliprdr::Client>,
}

impl<S: Read + Write> RdpClient<S> {
    pub fn read<T>(&mut self, callback: T) -> RdpResult<()>
    where
        T: FnMut(RdpEvent),
    {
        let (channel_name, message) = self.mcs.read()?;
        // De-multiplex static channels. Forward messages to the correct channel client based on
        // name.
        match channel_name.as_str() {
            "global" => self.global.read(message, &mut self.mcs, callback),
            rdpdr::CHANNEL_NAME => self.rdpdr.read_and_reply(message, &mut self.mcs),
            cliprdr::CHANNEL_NAME => match self.cliprdr {
                Some(ref mut clip) => clip.read_and_reply(message, &mut self.mcs),
                None => Ok(()),
            },
            RDPSND_CHANNEL_NAME => {
                debug!("skipping RDPSND message, audio output not supported");
                Ok(())
            }
            _ => Err(RdpError::RdpError(RdpProtocolError::new(
                RdpErrorKind::UnexpectedType,
                &format!("Invalid channel name {:?}", channel_name),
            ))),
        }
    }

    pub fn write(&mut self, event: RdpEvent) -> RdpResult<()> {
        match event {
            RdpEvent::Pointer(pointer) => {
                self.global.write_input_event(pointer.into(), &mut self.mcs)
            }
            RdpEvent::Key(key) => self.global.write_input_event(key.into(), &mut self.mcs),
            _ => Err(RdpError::RdpError(RdpProtocolError::new(
                RdpErrorKind::UnexpectedType,
                "RDPCLIENT: This event can't be sent",
            ))),
        }
    }

    pub fn write_client_device_list_announce(
        &mut self,
        req: rdpdr::ClientDeviceListAnnounce,
    ) -> RdpResult<()> {
        self.rdpdr
            .write_client_device_list_announce(req, &mut self.mcs)
    }

    pub fn handle_tdp_sd_info_response(
        &mut self,
        res: SharedDirectoryInfoResponse,
    ) -> RdpResult<()> {
        self.rdpdr.handle_tdp_sd_info_response(res, &mut self.mcs)
    }

    pub fn handle_tdp_sd_create_response(
        &mut self,
        res: SharedDirectoryCreateResponse,
    ) -> RdpResult<()> {
        self.rdpdr.handle_tdp_sd_create_response(res, &mut self.mcs)
    }

    pub fn handle_tdp_sd_delete_response(
        &mut self,
        res: SharedDirectoryDeleteResponse,
    ) -> RdpResult<()> {
        self.rdpdr.handle_tdp_sd_delete_response(res, &mut self.mcs)
    }

    pub fn handle_tdp_sd_list_response(
        &mut self,
        res: SharedDirectoryListResponse,
    ) -> RdpResult<()> {
        self.rdpdr.handle_tdp_sd_list_response(res, &mut self.mcs)
    }

    pub fn handle_tdp_sd_read_response(
        &mut self,
        res: SharedDirectoryReadResponse,
    ) -> RdpResult<()> {
        self.rdpdr.handle_tdp_sd_read_response(res, &mut self.mcs)
    }

    pub fn handle_tdp_sd_write_response(
        &mut self,
        res: SharedDirectoryWriteResponse,
    ) -> RdpResult<()> {
        self.rdpdr.handle_tdp_sd_write_response(res, &mut self.mcs)
    }

<<<<<<< HEAD
    pub fn handle_tdp_sd_move_response(
        &mut self,
        res: SharedDirectoryMoveResponse,
    ) -> RdpResult<()> {
        self.rdpdr.handle_tdp_sd_move_response(res, &mut self.mcs)
    }

=======
>>>>>>> d4bbb0a1
    pub fn shutdown(&mut self) -> RdpResult<()> {
        self.mcs.shutdown()
    }
}

/// CGOBitmap is a CGO-compatible version of BitmapEvent that we pass back to Go.
/// BitmapEvent is a video output update from the server.
#[repr(C)]
pub struct CGOBitmap {
    pub dest_left: u16,
    pub dest_top: u16,
    pub dest_right: u16,
    pub dest_bottom: u16,
    /// The memory of this field is managed by the Rust side.
    pub data_ptr: *mut u8,
    pub data_len: usize,
    pub data_cap: usize,
}

impl TryFrom<BitmapEvent> for CGOBitmap {
    type Error = RdpError;

    fn try_from(e: BitmapEvent) -> Result<Self, Self::Error> {
        let mut res = CGOBitmap {
            dest_left: e.dest_left,
            dest_top: e.dest_top,
            dest_right: e.dest_right,
            dest_bottom: e.dest_bottom,
            data_ptr: ptr::null_mut(),
            data_len: 0,
            data_cap: 0,
        };

        // e.decompress consumes e, so we need to call it separately, after populating the fields
        // above.
        let mut data = if e.is_compress {
            e.decompress()?
        } else {
            e.data
        };
        res.data_ptr = data.as_mut_ptr();
        res.data_len = data.len();
        res.data_cap = data.capacity();

        // Prevent the data field from being freed while Go handles it.
        // It will be dropped once CGOBitmap is dropped (see below).
        mem::forget(data);

        Ok(res)
    }
}

impl Drop for CGOBitmap {
    fn drop(&mut self) {
        // Reconstruct into Vec to drop the allocated buffer.
        unsafe {
            Vec::from_raw_parts(self.data_ptr, self.data_len, self.data_cap);
        }
    }
}

#[cfg(unix)]
fn wait_for_fd(fd: usize) -> bool {
    unsafe {
        let mut raw_fds: fd_set = mem::zeroed();

        FD_SET(fd as i32, &mut raw_fds);

        let result = select(
            fd as i32 + 1,
            &mut raw_fds,
            ptr::null_mut(),
            ptr::null_mut(),
            ptr::null_mut(),
        );
        result == 1
    }
}

/// `update_clipboard` is called from Go, and caches data that was copied
/// client-side while notifying the RDP server that new clipboard data is available.
///
/// # Safety
///
/// client_ptr MUST be a valid pointer.
/// (validity defined by https://doc.rust-lang.org/nightly/core/primitive.pointer.html#method.as_ref-1)
///
/// data MUST be a valid pointer.
/// (validity defined by the validity of data in https://doc.rust-lang.org/std/slice/fn.from_raw_parts_mut.html)
#[no_mangle]
pub unsafe extern "C" fn update_clipboard(
    client_ptr: *mut Client,
    data: *mut u8,
    len: u32,
) -> CGOErrCode {
    let client = match Client::from_ptr(client_ptr) {
        Ok(client) => client,
        Err(cgo_error) => {
            return cgo_error;
        }
    };
    let data = from_go_array(data, len);
    let mut lock = client.rdp_client.lock().unwrap();

    match lock.cliprdr {
        Some(ref mut clip) => match clip
            .update_clipboard(String::from_utf8_lossy(&data).into_owned())
        {
            Ok(messages) => {
                for message in messages {
                    if let Err(e) = lock.mcs.write(&cliprdr::CHANNEL_NAME.to_string(), message) {
                        error!("failed writing cliprdr format list: {:?}", e);
                        return CGOErrCode::ErrCodeFailure;
                    }
                }
                CGOErrCode::ErrCodeSuccess
            }
            Err(e) => {
                error!("failed updating clipboard: {:?}", e);
                CGOErrCode::ErrCodeFailure
            }
        },
        None => CGOErrCode::ErrCodeSuccess,
    }
}

/// handle_tdp_sd_announce announces a new drive that's ready to be
/// redirected over RDP.
///
///
/// # Safety
///
/// client_ptr MUST be a valid pointer.
/// (validity defined by https://doc.rust-lang.org/nightly/core/primitive.pointer.html#method.as_ref-1)
///
/// sd_announce.name MUST be a non-null pointer to a C-style null terminated string.
#[no_mangle]
pub unsafe extern "C" fn handle_tdp_sd_announce(
    client_ptr: *mut Client,
    sd_announce: CGOSharedDirectoryAnnounce,
) -> CGOErrCode {
    // # Safety
    //
    // This function MUST NOT hang on to any of the pointers passed in to it after it returns.
    // In other words, all pointer data that needs to persist after this function returns MUST
    // be copied into Rust-owned memory.

    let sd_announce = SharedDirectoryAnnounce::from(sd_announce);

    let client = match Client::from_ptr(client_ptr) {
        Ok(client) => client,
        Err(cgo_error) => {
            return cgo_error;
        }
    };

    let new_drive =
        rdpdr::ClientDeviceListAnnounce::new_drive(sd_announce.directory_id, sd_announce.name);

    let mut rdp_client = client.rdp_client.lock().unwrap();
    match rdp_client.write_client_device_list_announce(new_drive) {
        Ok(()) => CGOErrCode::ErrCodeSuccess,
        Err(e) => {
            error!("failed to announce new drive: {:?}", e);
            CGOErrCode::ErrCodeFailure
        }
    }
}

/// handle_tdp_sd_info_response handles a TDP Shared Directory Info Response
/// message
///
/// # Safety
///
/// client_ptr MUST be a valid pointer.
/// (validity defined by https://doc.rust-lang.org/nightly/core/primitive.pointer.html#method.as_ref-1)
///
/// res.fso.path MUST be a non-null pointer to a C-style null terminated string.
#[no_mangle]
pub unsafe extern "C" fn handle_tdp_sd_info_response(
    client_ptr: *mut Client,
    res: CGOSharedDirectoryInfoResponse,
) -> CGOErrCode {
    // # Safety
    //
    // This function MUST NOT hang on to any of the pointers passed in to it after it returns.
    // In other words, all pointer data that needs to persist after this function returns MUST
    // be copied into Rust-owned memory.

    let res = SharedDirectoryInfoResponse::from(res);

    let client = match Client::from_ptr(client_ptr) {
        Ok(client) => client,
        Err(cgo_error) => {
            return cgo_error;
        }
    };

    let mut rdp_client = client.rdp_client.lock().unwrap();
    match rdp_client.handle_tdp_sd_info_response(res) {
        Ok(()) => CGOErrCode::ErrCodeSuccess,
        Err(e) => {
            error!("failed to handle Shared Directory Info Response: {:?}", e);
            CGOErrCode::ErrCodeFailure
        }
    }
}

/// handle_tdp_sd_create_response handles a TDP Shared Directory Create Response
/// message
///
/// # Safety
///
/// client_ptr MUST be a valid pointer.
/// (validity defined by https://doc.rust-lang.org/nightly/core/primitive.pointer.html#method.as_ref-1)
#[no_mangle]
pub unsafe extern "C" fn handle_tdp_sd_create_response(
    client_ptr: *mut Client,
    res: CGOSharedDirectoryCreateResponse,
) -> CGOErrCode {
    // # Safety
    //
    // This function MUST NOT hang on to any of the pointers passed in to it after it returns.
    // In other words, all pointer data that needs to persist after this function returns MUST
    // be copied into Rust-owned memory.

    let res: SharedDirectoryCreateResponse = res;

    let client = match Client::from_ptr(client_ptr) {
        Ok(client) => client,
        Err(cgo_error) => {
            return cgo_error;
        }
    };

    let mut rdp_client = client.rdp_client.lock().unwrap();
    match rdp_client.handle_tdp_sd_create_response(res) {
        Ok(()) => CGOErrCode::ErrCodeSuccess,
        Err(e) => {
            error!("failed to handle Shared Directory Create Response: {:?}", e);
            CGOErrCode::ErrCodeFailure
        }
    }
}

/// handle_tdp_sd_delete_response handles a TDP Shared Directory Delete Response
/// message
///
/// # Safety
///
/// client_ptr MUST be a valid pointer.
/// (validity defined by https://doc.rust-lang.org/nightly/core/primitive.pointer.html#method.as_ref-1)
#[no_mangle]
pub unsafe extern "C" fn handle_tdp_sd_delete_response(
    client_ptr: *mut Client,
    res: CGOSharedDirectoryDeleteResponse,
) -> CGOErrCode {
    // # Safety
    //
    // This function MUST NOT hang on to any of the pointers passed in to it after it returns.
    // In other words, all pointer data that needs to persist after this function returns MUST
    // be copied into Rust-owned memory.

    let res: SharedDirectoryDeleteResponse = res;

    let client = match Client::from_ptr(client_ptr) {
        Ok(client) => client,
        Err(cgo_error) => {
            return cgo_error;
        }
    };

    let mut rdp_client = client.rdp_client.lock().unwrap();
    match rdp_client.handle_tdp_sd_delete_response(res) {
        Ok(()) => CGOErrCode::ErrCodeSuccess,
        Err(e) => {
            error!("failed to handle Shared Directory Create Response: {:?}", e);
            CGOErrCode::ErrCodeFailure
        }
    }
}

/// handle_tdp_sd_list_response handles a TDP Shared Directory List Response message.
///
/// # Safety
///
/// client_ptr MUST be a valid pointer.
/// (validity defined by https://doc.rust-lang.org/nightly/core/primitive.pointer.html#method.as_ref-1)
///
/// res.fso_list MUST be a valid pointer
/// (validity defined by the validity of data in https://doc.rust-lang.org/std/slice/fn.from_raw_parts_mut.html)
///
/// each res.fso_list[i].path MUST be a non-null pointer to a C-style null terminated string.
#[no_mangle]
pub unsafe extern "C" fn handle_tdp_sd_list_response(
    client_ptr: *mut Client,
    res: CGOSharedDirectoryListResponse,
) -> CGOErrCode {
    // # Safety
    //
    // This function MUST NOT hang on to any of the pointers passed in to it after it returns.
    // In other words, all pointer data that needs to persist after this function returns MUST
    // be copied into Rust-owned memory.

    let res = SharedDirectoryListResponse::from(res);

    let client = match Client::from_ptr(client_ptr) {
        Ok(client) => client,
        Err(cgo_error) => {
            return cgo_error;
        }
    };

    let mut rdp_client = client.rdp_client.lock().unwrap();
    match rdp_client.handle_tdp_sd_list_response(res) {
        Ok(()) => CGOErrCode::ErrCodeSuccess,
        Err(e) => {
            error!("failed to handle Shared Directory List Response: {:?}", e);
            CGOErrCode::ErrCodeFailure
        }
    }
}

/// handle_tdp_sd_read_response handles a TDP Shared Directory Read Response
/// message
///
/// # Safety
///
/// client_ptr must be a valid pointer
#[no_mangle]
pub unsafe extern "C" fn handle_tdp_sd_read_response(
    client_ptr: *mut Client,
    res: CGOSharedDirectoryReadResponse,
) -> CGOErrCode {
    let client = match Client::from_ptr(client_ptr) {
        Ok(client) => client,
        Err(cgo_error) => {
            return cgo_error;
        }
    };

    let mut rdp_client = client.rdp_client.lock().unwrap();
    match rdp_client.handle_tdp_sd_read_response(SharedDirectoryReadResponse::from(res)) {
        Ok(()) => CGOErrCode::ErrCodeSuccess,
        Err(e) => {
            error!("failed to handle Shared Directory Read Response: {:?}", e);
            CGOErrCode::ErrCodeFailure
        }
    }
}

/// handle_tdp_sd_write_response handles a TDP Shared Directory Write Response
/// message
///
/// # Safety
///
/// client_ptr must be a valid pointer
#[no_mangle]
pub unsafe extern "C" fn handle_tdp_sd_write_response(
    client_ptr: *mut Client,
    res: CGOSharedDirectoryWriteResponse,
) -> CGOErrCode {
    let client = match Client::from_ptr(client_ptr) {
        Ok(client) => client,
        Err(cgo_error) => {
            return cgo_error;
        }
    };

    let mut rdp_client = client.rdp_client.lock().unwrap();

    match rdp_client.handle_tdp_sd_write_response(res) {
        Ok(()) => CGOErrCode::ErrCodeSuccess,
        Err(e) => {
            error!("failed to handle Shared Directory Write Response: {:?}", e);
            CGOErrCode::ErrCodeFailure
        }
    }
}

<<<<<<< HEAD
/// handle_tdp_sd_move_response handles a TDP Shared Directory Move Response
/// message
///
/// # Safety
///
/// client_ptr MUST be a valid pointer.
/// (validity defined by https://doc.rust-lang.org/nightly/core/primitive.pointer.html#method.as_ref-1)
#[no_mangle]
pub unsafe extern "C" fn handle_tdp_sd_move_response(
    client_ptr: *mut Client,
    res: CGOSharedDirectoryMoveResponse,
) -> CGOErrCode {
    // # Safety
    //
    // This function MUST NOT hang on to any of the pointers passed in to it after it returns.
    // In other words, all pointer data that needs to persist after this function returns MUST
    // be copied into Rust-owned memory.

    let res: SharedDirectoryMoveResponse = res;

    let client = match Client::from_ptr(client_ptr) {
        Ok(client) => client,
        Err(cgo_error) => {
            return cgo_error;
        }
    };

    let mut rdp_client = client.rdp_client.lock().unwrap();
    match rdp_client.handle_tdp_sd_move_response(res) {
        Ok(()) => CGOErrCode::ErrCodeSuccess,
        Err(e) => {
            error!("failed to handle Shared Directory Move Response: {:?}", e);
            CGOErrCode::ErrCodeFailure
        }
    }
}

=======
>>>>>>> d4bbb0a1
/// `read_rdp_output` reads incoming RDP bitmap frames from client at client_ref and forwards them to
/// handle_bitmap.
///
/// # Safety
///
/// `client_ptr` must be a valid pointer to a Client.
/// `handle_bitmap` *must not* free the memory of CGOBitmap.
#[no_mangle]
pub unsafe extern "C" fn read_rdp_output(client_ptr: *mut Client) -> CGOErrCode {
    let client = match Client::from_ptr(client_ptr) {
        Ok(client) => client,
        Err(cgo_error) => {
            return cgo_error;
        }
    };
    if let Some(err) = read_rdp_output_inner(client) {
        error!("{}", err);
        CGOErrCode::ErrCodeFailure
    } else {
        CGOErrCode::ErrCodeSuccess
    }
}

fn read_rdp_output_inner(client: &Client) -> Option<String> {
    let tcp_fd = client.tcp_fd;
    let client_ref = client.go_ref;

    // Read incoming events.
    //
    // Wait for some data to be available on the TCP socket FD before consuming it. This prevents
    // us from locking the mutex in Client permanently while no data is available.
    while wait_for_fd(tcp_fd as usize) {
        let mut err = CGOErrCode::ErrCodeSuccess;
        let res = client.rdp_client.lock().unwrap().read(|rdp_event| {
            // This callback can be called multiple times per rdp_client.read()
            // (if multiple messages were received since the last call). Therefore,
            // we check that the previous call to handle_bitmap succeeded, so we don't
            // have a situation where handle_bitmap fails repeatedly and creates a
            // bunch of repetitive error messages in the logs. If it fails once,
            // we assume the connection is broken and stop trying to send bitmaps.
            if err == CGOErrCode::ErrCodeSuccess {
                match rdp_event {
                    RdpEvent::Bitmap(bitmap) => {
                        let mut cbitmap = match CGOBitmap::try_from(bitmap) {
                            Ok(cb) => cb,
                            Err(e) => {
                                error!(
                                    "failed to convert RDP bitmap to CGO representation: {:?}",
                                    e
                                );
                                return;
                            }
                        };
                        unsafe {
                            err = handle_bitmap(client_ref, &mut cbitmap) as CGOErrCode;
                        };
                    }
                    // No other events should be sent by the server to us.
                    _ => {
                        debug!("got unexpected pointer event from RDP server, ignoring");
                    }
                }
            }
        });
        match res {
            Err(RdpError::Io(io_err)) if io_err.kind() == ErrorKind::UnexpectedEof => return None,
            Err(e) => {
                return Some(format!("RDP read failed: {:?}", e));
            }
            _ => {}
        }
        if err != CGOErrCode::ErrCodeSuccess {
            return Some("failed forwarding RDP bitmap frame".to_string());
        }
    }
    None
}

/// CGOMousePointerEvent is a CGO-compatible version of PointerEvent that we pass back to Go.
/// PointerEvent is a mouse move or click update from the user.
#[repr(C)]
#[derive(Copy, Clone)]
pub struct CGOMousePointerEvent {
    pub x: u16,
    pub y: u16,
    pub button: CGOPointerButton,
    pub down: bool,
    pub wheel: CGOPointerWheel,
    pub wheel_delta: i16,
}

#[repr(C)]
#[derive(Copy, Clone)]
pub enum CGOPointerButton {
    PointerButtonNone,
    PointerButtonLeft,
    PointerButtonRight,
    PointerButtonMiddle,
}

#[repr(C)]
#[derive(Copy, Clone, Debug)]
pub enum CGOPointerWheel {
    PointerWheelNone,
    PointerWheelVertical,
    PointerWheelHorizontal,
}

impl From<CGOMousePointerEvent> for PointerEvent {
    fn from(p: CGOMousePointerEvent) -> PointerEvent {
        // # Safety
        //
        // This function MUST NOT hang on to any of the pointers passed in to it after it returns.
        // In other words, all pointer data that needs to persist after this function returns MUST
        // be copied into Rust-owned memory.
        PointerEvent {
            x: p.x,
            y: p.y,
            button: match p.button {
                CGOPointerButton::PointerButtonNone => PointerButton::None,
                CGOPointerButton::PointerButtonLeft => PointerButton::Left,
                CGOPointerButton::PointerButtonRight => PointerButton::Right,
                CGOPointerButton::PointerButtonMiddle => PointerButton::Middle,
            },
            down: p.down,
            wheel: match p.wheel {
                CGOPointerWheel::PointerWheelNone => PointerWheel::None,
                CGOPointerWheel::PointerWheelVertical => PointerWheel::Vertical,
                CGOPointerWheel::PointerWheelHorizontal => PointerWheel::Horizontal,
            },
            wheel_delta: p.wheel_delta,
        }
    }
}

/// # Safety
///
/// client_ptr MUST be a valid pointer.
/// (validity defined by https://doc.rust-lang.org/nightly/core/primitive.pointer.html#method.as_ref-1)
#[no_mangle]
pub unsafe extern "C" fn write_rdp_pointer(
    client_ptr: *mut Client,
    pointer: CGOMousePointerEvent,
) -> CGOErrCode {
    let client = match Client::from_ptr(client_ptr) {
        Ok(client) => client,
        Err(cgo_error) => {
            return cgo_error;
        }
    };
    let res = client
        .rdp_client
        .lock()
        .unwrap()
        .write(RdpEvent::Pointer(pointer.into()));

    if let Err(e) = res {
        error!("failed writing RDP pointer event: {:?}", e);
        CGOErrCode::ErrCodeFailure
    } else {
        CGOErrCode::ErrCodeSuccess
    }
}

/// CGOKeyboardEvent is a CGO-compatible version of KeyboardEvent that we pass back to Go.
/// KeyboardEvent is a keyboard update from the user.
#[repr(C)]
#[derive(Copy, Clone)]
pub struct CGOKeyboardEvent {
    // Note: there's only one key code sent at a time. A key combo is sent as a sequence of
    // KeyboardEvent messages, one key at a time in the "down" state. The RDP server takes care of
    // interpreting those.
    pub code: u16,
    pub down: bool,
}

impl From<CGOKeyboardEvent> for KeyboardEvent {
    fn from(k: CGOKeyboardEvent) -> KeyboardEvent {
        // # Safety
        //
        // This function MUST NOT hang on to any of the pointers passed in to it after it returns.
        // In other words, all pointer data that needs to persist after this function returns MUST
        // be copied into Rust-owned memory.
        KeyboardEvent {
            code: k.code,
            down: k.down,
        }
    }
}

/// # Safety
///
/// client_ptr MUST be a valid pointer.
/// (validity defined by https://doc.rust-lang.org/nightly/core/primitive.pointer.html#method.as_ref-1)
#[no_mangle]
pub unsafe extern "C" fn write_rdp_keyboard(
    client_ptr: *mut Client,
    key: CGOKeyboardEvent,
) -> CGOErrCode {
    let client = match Client::from_ptr(client_ptr) {
        Ok(client) => client,
        Err(cgo_error) => {
            return cgo_error;
        }
    };
    let res = client
        .rdp_client
        .lock()
        .unwrap()
        .write(RdpEvent::Key(key.into()));
    if let Err(e) = res {
        error!("failed writing RDP keyboard event: {:?}", e);
        CGOErrCode::ErrCodeFailure
    } else {
        CGOErrCode::ErrCodeSuccess
    }
}

/// # Safety
///
/// client_ptr must be a valid pointer to a Client.
#[no_mangle]
pub unsafe extern "C" fn close_rdp(client_ptr: *mut Client) -> CGOErrCode {
    let client = match Client::from_ptr(client_ptr) {
        Ok(client) => client,
        Err(cgo_error) => {
            return cgo_error;
        }
    };

    let res = match client.rdp_client.lock().unwrap().shutdown() {
        Err(_) => CGOErrCode::ErrCodeFailure,
        Ok(_) => CGOErrCode::ErrCodeSuccess,
    };

    if let Err(err) = client.tcp.tcp.shutdown(net::Shutdown::Both) {
        error!("failed shutting down TCP socket: {:?}", err);
        return CGOErrCode::ErrCodeFailure;
    }

    res
}

/// free_rdp lets the Go side inform us when it's done with Client and it can be dropped.
///
/// # Safety
///
/// client_ptr MUST be a valid pointer.
/// (validity defined by https://doc.rust-lang.org/nightly/core/primitive.pointer.html#method.as_ref-1)
#[no_mangle]
pub unsafe extern "C" fn free_rdp(client_ptr: *mut Client) {
    drop(Client::from_raw(client_ptr))
}

/// # Safety
///
/// s must be a C-style null terminated string.
/// s is cloned here, and the caller is responsible for
/// ensuring its memory is freed.
unsafe fn from_go_string(s: *const c_char) -> String {
    // # Safety
    //
    // This function MUST NOT hang on to any of the pointers passed in to it after it returns.
    // In other words, all pointer data that needs to persist after this function returns MUST
    // be copied into Rust-owned memory.
    CStr::from_ptr(s).to_string_lossy().into_owned()
}

/// # Safety
///
/// See https://doc.rust-lang.org/std/slice/fn.from_raw_parts_mut.html
unsafe fn from_go_array<T: Clone>(data: *mut T, len: u32) -> Vec<T> {
    // # Safety
    //
    // This function MUST NOT hang on to any of the pointers passed in to it after it returns.
    // In other words, all pointer data that needs to persist after this function returns MUST
    // be copied into Rust-owned memory.
    slice::from_raw_parts(data, len as usize).to_vec()
}

#[repr(C)]
#[derive(Copy, Clone, PartialEq, Debug)]
pub enum CGOErrCode {
    ErrCodeSuccess = 0,
    ErrCodeFailure = 1,
}

#[repr(C)]
pub struct CGOSharedDirectoryAnnounce {
    pub directory_id: u32,
    pub name: *const c_char,
}

/// SharedDirectoryAnnounce is sent by the TDP client to the server
/// to announce a new directory to be shared over TDP.
pub struct SharedDirectoryAnnounce {
    directory_id: u32,
    name: String,
}

impl From<CGOSharedDirectoryAnnounce> for SharedDirectoryAnnounce {
    fn from(cgo: CGOSharedDirectoryAnnounce) -> SharedDirectoryAnnounce {
        // # Safety
        //
        // This function MUST NOT hang on to any of the pointers passed in to it after it returns.
        // In other words, all pointer data that needs to persist after this function returns MUST
        // be copied into Rust-owned memory.
        unsafe {
            SharedDirectoryAnnounce {
                directory_id: cgo.directory_id,
                name: from_go_string(cgo.name),
            }
        }
    }
}

/// SharedDirectoryAcknowledge is sent by the TDP server to the client
/// to acknowledge that a SharedDirectoryAnnounce was received.
#[derive(Debug)]
#[repr(C)]
pub struct SharedDirectoryAcknowledge {
    pub err_code: TdpErrCode,
    pub directory_id: u32,
}

pub type CGOSharedDirectoryAcknowledge = SharedDirectoryAcknowledge;

/// SharedDirectoryInfoRequest is sent from the TDP server to the client
/// to request information about a file or directory at a given path.
#[derive(Debug)]
pub struct SharedDirectoryInfoRequest {
    completion_id: u32,
    directory_id: u32,
    path: UnixPath,
}

#[repr(C)]
pub struct CGOSharedDirectoryInfoRequest {
    pub completion_id: u32,
    pub directory_id: u32,
    pub path: *const c_char,
}

impl From<ServerCreateDriveRequest> for SharedDirectoryInfoRequest {
    fn from(req: ServerCreateDriveRequest) -> SharedDirectoryInfoRequest {
        SharedDirectoryInfoRequest {
            completion_id: req.device_io_request.completion_id,
            directory_id: req.device_io_request.device_id,
<<<<<<< HEAD
            path: UnixPath::from(req.path),
=======
            path: UnixPath::from(&req.path),
>>>>>>> d4bbb0a1
        }
    }
}

/// SharedDirectoryInfoResponse is sent by the TDP client to the server
/// in response to a `Shared Directory Info Request`.
#[derive(Debug)]
pub struct SharedDirectoryInfoResponse {
    completion_id: u32,
    err_code: TdpErrCode,
    fso: FileSystemObject,
}

#[repr(C)]
pub struct CGOSharedDirectoryInfoResponse {
    pub completion_id: u32,
    pub err_code: TdpErrCode,
    pub fso: CGOFileSystemObject,
}

impl From<CGOSharedDirectoryInfoResponse> for SharedDirectoryInfoResponse {
    fn from(cgo_res: CGOSharedDirectoryInfoResponse) -> SharedDirectoryInfoResponse {
        // # Safety
        //
        // This function MUST NOT hang on to any of the pointers passed in to it after it returns.
        // In other words, all pointer data that needs to persist after this function returns MUST
        // be copied into Rust-owned memory.
        SharedDirectoryInfoResponse {
            completion_id: cgo_res.completion_id,
            err_code: cgo_res.err_code,
            fso: FileSystemObject::from(cgo_res.fso),
        }
    }
}

#[derive(Debug, Clone)]
/// FileSystemObject is a TDP structure containing the metadata
/// of a file or directory.
pub struct FileSystemObject {
    last_modified: u64,
    size: u64,
    file_type: FileType,
    path: UnixPath,
}

impl FileSystemObject {
    fn name(&self) -> RdpResult<String> {
        if let Some(name) = self.path.last() {
            Ok(name.to_string())
        } else {
            Err(try_error(&format!(
                "failed to extract name from path: {:?}",
                self.path
            )))
        }
    }
}

#[repr(C)]
#[derive(Clone)]
pub struct CGOFileSystemObject {
    pub last_modified: u64,
    pub size: u64,
    pub file_type: FileType,
    pub path: *const c_char,
}

impl From<CGOFileSystemObject> for FileSystemObject {
    fn from(cgo_fso: CGOFileSystemObject) -> FileSystemObject {
        // # Safety
        //
        // This function MUST NOT hang on to any of the pointers passed in to it after it returns.
        // In other words, all pointer data that needs to persist after this function returns MUST
        // be copied into Rust-owned memory.
        unsafe {
            FileSystemObject {
                last_modified: cgo_fso.last_modified,
                size: cgo_fso.size,
                file_type: cgo_fso.file_type,
<<<<<<< HEAD
                path: UnixPath::new(from_go_string(cgo_fso.path)),
=======
                path: UnixPath::from(from_go_string(cgo_fso.path)),
>>>>>>> d4bbb0a1
            }
        }
    }
}

#[repr(C)]
#[derive(Copy, Clone, PartialEq, Debug)]
pub enum FileType {
    File = 0,
    Directory = 1,
}

#[repr(C)]
#[derive(Copy, Clone, PartialEq, Debug)]
pub enum TdpErrCode {
    /// nil (no error, operation succeeded)
    Nil = 0,
    /// operation failed
    Failed = 1,
    /// resource does not exist
    DoesNotExist = 2,
    /// resource already exists
    AlreadyExists = 3,
}

/// SharedDirectoryWriteRequest is sent by the TDP server to the client
/// to write to a file.
#[derive(Debug, Clone)]
pub struct SharedDirectoryWriteRequest {
    completion_id: u32,
    directory_id: u32,
    offset: u64,
    path: UnixPath,
    write_data: Vec<u8>,
}

#[derive(Debug)]
#[repr(C)]
pub struct CGOSharedDirectoryWriteRequest {
    pub completion_id: u32,
    pub directory_id: u32,
    pub offset: u64,
    pub path_length: u32,
    pub path: *const c_char,
    pub write_data_length: u32,
    pub write_data: *mut u8,
}

/// SharedDirectoryReadRequest is sent by the TDP server to the client
/// to request the contents of a file.
#[derive(Debug)]
pub struct SharedDirectoryReadRequest {
    completion_id: u32,
    directory_id: u32,
    path: UnixPath,
    offset: u64,
    length: u32,
}

#[repr(C)]
pub struct CGOSharedDirectoryReadRequest {
    pub completion_id: u32,
    pub directory_id: u32,
    pub path_length: u32,
    pub path: *const c_char,
    pub offset: u64,
    pub length: u32,
}

/// SharedDirectoryReadResponse is sent by the TDP client to the server
/// with the data as requested by a SharedDirectoryReadRequest.
#[derive(Debug)]
#[repr(C)]
pub struct SharedDirectoryReadResponse {
    pub completion_id: u32,
    pub err_code: TdpErrCode,
    pub read_data: Vec<u8>,
}

impl From<CGOSharedDirectoryReadResponse> for SharedDirectoryReadResponse {
    fn from(cgo_response: CGOSharedDirectoryReadResponse) -> SharedDirectoryReadResponse {
        unsafe {
            SharedDirectoryReadResponse {
                completion_id: cgo_response.completion_id,
                err_code: cgo_response.err_code,
                read_data: from_go_array(cgo_response.read_data, cgo_response.read_data_length),
            }
        }
    }
}

#[derive(Debug)]
#[repr(C)]
pub struct CGOSharedDirectoryReadResponse {
    pub completion_id: u32,
    pub err_code: TdpErrCode,
    pub read_data_length: u32,
    pub read_data: *mut u8,
}

/// SharedDirectoryWriteResponse is sent by the TDP client to the server
/// to acknowledge the completion of a SharedDirectoryWriteRequest.
#[derive(Debug)]
#[repr(C)]
pub struct SharedDirectoryWriteResponse {
    pub completion_id: u32,
    pub err_code: TdpErrCode,
    pub bytes_written: u32,
}

pub type CGOSharedDirectoryWriteResponse = SharedDirectoryWriteResponse;

/// SharedDirectoryCreateRequest is sent by the TDP server to
/// the client to request the creation of a new file or directory.
#[derive(Debug)]
pub struct SharedDirectoryCreateRequest {
    completion_id: u32,
    directory_id: u32,
    file_type: FileType,
    path: UnixPath,
}

#[repr(C)]
pub struct CGOSharedDirectoryCreateRequest {
    pub completion_id: u32,
    pub directory_id: u32,
    pub file_type: FileType,
    pub path: *const c_char,
}

/// SharedDirectoryCreateResponse is sent by the TDP client to the server
/// to acknowledge a SharedDirectoryCreateRequest was received and executed.
#[derive(Debug, Clone)]
#[repr(C)]
pub struct SharedDirectoryCreateResponse {
    pub completion_id: u32,
    pub err_code: TdpErrCode,
}

/// SharedDirectoryListResponse is sent by the TDP client to the server
/// in response to a SharedDirectoryInfoRequest.
#[derive(Debug)]
pub struct SharedDirectoryListResponse {
    completion_id: u32,
    err_code: TdpErrCode,
    fso_list: Vec<FileSystemObject>,
}

impl From<CGOSharedDirectoryListResponse> for SharedDirectoryListResponse {
    fn from(cgo: CGOSharedDirectoryListResponse) -> SharedDirectoryListResponse {
        // # Safety
        //
        // This function MUST NOT hang on to any of the pointers passed in to it after it returns.
        // In other words, all pointer data that needs to persist after this function returns MUST
        // be copied into Rust-owned memory.
        unsafe {
            let cgo_fso_list = from_go_array(cgo.fso_list, cgo.fso_list_length);
            let mut fso_list = vec![];
            for cgo_fso in cgo_fso_list.into_iter() {
                fso_list.push(FileSystemObject::from(cgo_fso));
            }

            SharedDirectoryListResponse {
                completion_id: cgo.completion_id,
                err_code: cgo.err_code,
                fso_list,
            }
        }
    }
}

#[repr(C)]
pub struct CGOSharedDirectoryListResponse {
    completion_id: u32,
    err_code: TdpErrCode,
    fso_list_length: u32,
    fso_list: *mut CGOFileSystemObject,
}

<<<<<<< HEAD
/// SharedDirectoryMoveRequest is sent from the TDP server to the client
/// to request a file at original_path be moved to new_path.
#[derive(Debug)]
pub struct SharedDirectoryMoveRequest {
    completion_id: u32,
    directory_id: u32,
    original_path: UnixPath,
    new_path: UnixPath,
}

#[repr(C)]
pub struct CGOSharedDirectoryMoveRequest {
    pub completion_id: u32,
    pub directory_id: u32,
    pub original_path: *const c_char,
    pub new_path: *const c_char,
}

=======
>>>>>>> d4bbb0a1
pub type CGOSharedDirectoryCreateResponse = SharedDirectoryCreateResponse;
/// SharedDirectoryDeleteRequest is sent by the TDP server to the client
/// to request the deletion of a file or directory at path.
pub type SharedDirectoryDeleteRequest = SharedDirectoryInfoRequest;
pub type CGOSharedDirectoryDeleteRequest = CGOSharedDirectoryInfoRequest;
/// SharedDirectoryDeleteResponse is sent by the TDP client to the server
/// to acknowledge a SharedDirectoryDeleteRequest was received and executed.
pub type SharedDirectoryDeleteResponse = SharedDirectoryCreateResponse;
pub type CGOSharedDirectoryDeleteResponse = SharedDirectoryCreateResponse;
/// SharedDirectoryListRequest is sent by the TDP server to the client
/// to request the contents of a directory.
pub type SharedDirectoryListRequest = SharedDirectoryInfoRequest;
pub type CGOSharedDirectoryListRequest = CGOSharedDirectoryInfoRequest;
<<<<<<< HEAD
/// SharedDirectoryMoveResponse is sent by the TDP client to the server
/// to acknowledge a SharedDirectoryMoveRequest was received and expected.
pub type SharedDirectoryMoveResponse = SharedDirectoryCreateResponse;
pub type CGOSharedDirectoryMoveResponse = CGOSharedDirectoryCreateResponse;
=======
>>>>>>> d4bbb0a1

// These functions are defined on the Go side. Look for functions with '//export funcname'
// comments.
extern "C" {
    fn handle_bitmap(client_ref: usize, b: *mut CGOBitmap) -> CGOErrCode;
    fn handle_remote_copy(client_ref: usize, data: *mut u8, len: u32) -> CGOErrCode;

    fn tdp_sd_acknowledge(client_ref: usize, ack: *mut CGOSharedDirectoryAcknowledge)
        -> CGOErrCode;
    fn tdp_sd_info_request(
        client_ref: usize,
        req: *mut CGOSharedDirectoryInfoRequest,
    ) -> CGOErrCode;
    fn tdp_sd_create_request(
        client_ref: usize,
        req: *mut CGOSharedDirectoryCreateRequest,
    ) -> CGOErrCode;
    fn tdp_sd_delete_request(
        client_ref: usize,
        req: *mut CGOSharedDirectoryDeleteRequest,
    ) -> CGOErrCode;
    fn tdp_sd_list_request(
        client_ref: usize,
        req: *mut CGOSharedDirectoryListRequest,
    ) -> CGOErrCode;
    fn tdp_sd_read_request(
        client_ref: usize,
        req: *mut CGOSharedDirectoryReadRequest,
    ) -> CGOErrCode;
    fn tdp_sd_write_request(
        client_ref: usize,
        req: *mut CGOSharedDirectoryWriteRequest,
    ) -> CGOErrCode;
<<<<<<< HEAD
    fn tdp_sd_move_request(
        client_ref: usize,
        req: *mut CGOSharedDirectoryMoveRequest,
    ) -> CGOErrCode;
=======
>>>>>>> d4bbb0a1
}

/// Payload is a generic type used to represent raw incoming RDP messages for parsing.
pub(crate) type Payload = Cursor<Vec<u8>>;<|MERGE_RESOLUTION|>--- conflicted
+++ resolved
@@ -307,11 +307,7 @@
     let tdp_sd_info_request = Box::new(move |req: SharedDirectoryInfoRequest| -> RdpResult<()> {
         debug!("sending TDP SharedDirectoryInfoRequest: {:?}", req);
         // Create C compatible string from req.path
-<<<<<<< HEAD
-        match req.path.as_cstring() {
-=======
         match req.path.to_cstring() {
->>>>>>> d4bbb0a1
             Ok(c_string) => {
                 unsafe {
                     let err = tdp_sd_info_request(
@@ -344,11 +340,7 @@
         Box::new(move |req: SharedDirectoryCreateRequest| -> RdpResult<()> {
             debug!("sending TDP SharedDirectoryCreateRequest: {:?}", req);
             // Create C compatible string from req.path
-<<<<<<< HEAD
-            match req.path.as_cstring() {
-=======
             match req.path.to_cstring() {
->>>>>>> d4bbb0a1
                 Ok(c_string) => {
                     unsafe {
                         let err = tdp_sd_create_request(
@@ -382,11 +374,7 @@
         Box::new(move |req: SharedDirectoryDeleteRequest| -> RdpResult<()> {
             debug!("sending TDP SharedDirectoryDeleteRequest: {:?}", req);
             // Create C compatible string from req.path
-<<<<<<< HEAD
-            match req.path.as_cstring() {
-=======
             match req.path.to_cstring() {
->>>>>>> d4bbb0a1
                 Ok(c_string) => {
                     unsafe {
                         let err = tdp_sd_delete_request(
@@ -418,11 +406,7 @@
     let tdp_sd_list_request = Box::new(move |req: SharedDirectoryListRequest| -> RdpResult<()> {
         debug!("sending TDP SharedDirectoryListRequest: {:?}", req);
         // Create C compatible string from req.path
-<<<<<<< HEAD
-        match req.path.as_cstring() {
-=======
         match req.path.to_cstring() {
->>>>>>> d4bbb0a1
             Ok(c_string) => {
                 unsafe {
                     let err = tdp_sd_list_request(
@@ -453,11 +437,7 @@
 
     let tdp_sd_read_request = Box::new(move |req: SharedDirectoryReadRequest| -> RdpResult<()> {
         debug!("sending TDP SharedDirectoryReadRequest: {:?}", req);
-<<<<<<< HEAD
-        match req.path.as_cstring() {
-=======
         match req.path.to_cstring() {
->>>>>>> d4bbb0a1
             Ok(c_string) => {
                 unsafe {
                     let err = tdp_sd_read_request(
@@ -483,8 +463,6 @@
             Err(_) => {
                 return Err(RdpError::TryError(format!(
                     "path contained characters that couldn't be converted to a C string: {:?}",
-<<<<<<< HEAD
-=======
                     req.path
                 )));
             }
@@ -520,52 +498,16 @@
             Err(_) => {
                 return Err(RdpError::TryError(format!(
                     "path contained characters that couldn't be converted to a C string: {:?}",
->>>>>>> d4bbb0a1
                     req.path
                 )));
             }
         }
     });
 
-    let tdp_sd_write_request = Box::new(move |req: SharedDirectoryWriteRequest| -> RdpResult<()> {
-        debug!("sending TDP SharedDirectoryWriteRequest: {:?}", req);
-        match req.path.as_cstring() {
-            Ok(c_string) => {
-                unsafe {
-                    let err = tdp_sd_write_request(
-                        go_ref,
-                        &mut CGOSharedDirectoryWriteRequest {
-                            completion_id: req.completion_id,
-                            directory_id: req.directory_id,
-                            offset: req.offset,
-                            path: c_string.as_ptr(),
-                            path_length: req.path.len(),
-                            write_data_length: req.write_data.len() as u32,
-                            write_data: req.write_data.as_ptr() as *mut u8,
-                        },
-                    );
-
-                    if err != CGOErrCode::ErrCodeSuccess {
-                        return Err(RdpError::TryError(String::from(
-                            "call to tdp_sd_write_failed",
-                        )));
-                    }
-                }
-                Ok(())
-            }
-            Err(_) => {
-                return Err(RdpError::TryError(format!(
-                    "path contained characters that couldn't be converted to a C string: {:?}",
-                    req.path
-                )));
-            }
-        }
-    });
-
     let tdp_sd_move_request = Box::new(move |req: SharedDirectoryMoveRequest| -> RdpResult<()> {
         debug!("sending TDP SharedDirectoryMoveRequest: {:?}", req);
-        match req.original_path.as_cstring() {
-            Ok(original_path) => match req.new_path.as_cstring() {
+        match req.original_path.to_cstring() {
+            Ok(original_path) => match req.new_path.to_cstring() {
                 Ok(new_path) => {
                     unsafe {
                         let err = tdp_sd_move_request(
@@ -615,10 +557,7 @@
         tdp_sd_list_request,
         tdp_sd_read_request,
         tdp_sd_write_request,
-<<<<<<< HEAD
         tdp_sd_move_request,
-=======
->>>>>>> d4bbb0a1
     });
 
     // Client for the "cliprdr" channel - clipboard sharing.
@@ -755,7 +694,6 @@
         self.rdpdr.handle_tdp_sd_write_response(res, &mut self.mcs)
     }
 
-<<<<<<< HEAD
     pub fn handle_tdp_sd_move_response(
         &mut self,
         res: SharedDirectoryMoveResponse,
@@ -763,8 +701,6 @@
         self.rdpdr.handle_tdp_sd_move_response(res, &mut self.mcs)
     }
 
-=======
->>>>>>> d4bbb0a1
     pub fn shutdown(&mut self) -> RdpResult<()> {
         self.mcs.shutdown()
     }
@@ -1145,7 +1081,6 @@
     }
 }
 
-<<<<<<< HEAD
 /// handle_tdp_sd_move_response handles a TDP Shared Directory Move Response
 /// message
 ///
@@ -1183,8 +1118,6 @@
     }
 }
 
-=======
->>>>>>> d4bbb0a1
 /// `read_rdp_output` reads incoming RDP bitmap frames from client at client_ref and forwards them to
 /// handle_bitmap.
 ///
@@ -1533,11 +1466,7 @@
         SharedDirectoryInfoRequest {
             completion_id: req.device_io_request.completion_id,
             directory_id: req.device_io_request.device_id,
-<<<<<<< HEAD
-            path: UnixPath::from(req.path),
-=======
             path: UnixPath::from(&req.path),
->>>>>>> d4bbb0a1
         }
     }
 }
@@ -1617,11 +1546,7 @@
                 last_modified: cgo_fso.last_modified,
                 size: cgo_fso.size,
                 file_type: cgo_fso.file_type,
-<<<<<<< HEAD
-                path: UnixPath::new(from_go_string(cgo_fso.path)),
-=======
                 path: UnixPath::from(from_go_string(cgo_fso.path)),
->>>>>>> d4bbb0a1
             }
         }
     }
@@ -1801,7 +1726,6 @@
     fso_list: *mut CGOFileSystemObject,
 }
 
-<<<<<<< HEAD
 /// SharedDirectoryMoveRequest is sent from the TDP server to the client
 /// to request a file at original_path be moved to new_path.
 #[derive(Debug)]
@@ -1820,8 +1744,6 @@
     pub new_path: *const c_char,
 }
 
-=======
->>>>>>> d4bbb0a1
 pub type CGOSharedDirectoryCreateResponse = SharedDirectoryCreateResponse;
 /// SharedDirectoryDeleteRequest is sent by the TDP server to the client
 /// to request the deletion of a file or directory at path.
@@ -1835,13 +1757,10 @@
 /// to request the contents of a directory.
 pub type SharedDirectoryListRequest = SharedDirectoryInfoRequest;
 pub type CGOSharedDirectoryListRequest = CGOSharedDirectoryInfoRequest;
-<<<<<<< HEAD
 /// SharedDirectoryMoveResponse is sent by the TDP client to the server
 /// to acknowledge a SharedDirectoryMoveRequest was received and expected.
 pub type SharedDirectoryMoveResponse = SharedDirectoryCreateResponse;
 pub type CGOSharedDirectoryMoveResponse = CGOSharedDirectoryCreateResponse;
-=======
->>>>>>> d4bbb0a1
 
 // These functions are defined on the Go side. Look for functions with '//export funcname'
 // comments.
@@ -1875,13 +1794,10 @@
         client_ref: usize,
         req: *mut CGOSharedDirectoryWriteRequest,
     ) -> CGOErrCode;
-<<<<<<< HEAD
     fn tdp_sd_move_request(
         client_ref: usize,
         req: *mut CGOSharedDirectoryMoveRequest,
     ) -> CGOErrCode;
-=======
->>>>>>> d4bbb0a1
 }
 
 /// Payload is a generic type used to represent raw incoming RDP messages for parsing.
