/*
Copyright 2015-2019 Gravitational, Inc.

Licensed under the Apache License, Version 2.0 (the "License");
you may not use this file except in compliance with the License.
You may obtain a copy of the License at

    http://www.apache.org/licenses/LICENSE-2.0

Unless required by applicable law or agreed to in writing, software
distributed under the License is distributed on an "AS IS" BASIS,
WITHOUT WARRANTIES OR CONDITIONS OF ANY KIND, either express or implied.
See the License for the specific language governing permissions and
limitations under the License.
*/

package web

import (
	"context"
	"crypto/tls"
	"crypto/x509"
	"fmt"
	"io"
	"net"
	"sync"
	"time"

	"github.com/gravitational/teleport/api/breaker"
	"golang.org/x/crypto/ssh"
	"golang.org/x/crypto/ssh/agent"

	"github.com/gravitational/teleport"
	apiclient "github.com/gravitational/teleport/api/client"
	"github.com/gravitational/teleport/api/client/proto"
	"github.com/gravitational/teleport/api/types"
	apiutils "github.com/gravitational/teleport/api/utils"
	apisshutils "github.com/gravitational/teleport/api/utils/sshutils"
	"github.com/gravitational/teleport/lib/auth"
	"github.com/gravitational/teleport/lib/client"
	"github.com/gravitational/teleport/lib/reversetunnel"
	"github.com/gravitational/teleport/lib/services"
	"github.com/gravitational/teleport/lib/services/local"
	"github.com/gravitational/teleport/lib/sshutils"
	"github.com/gravitational/teleport/lib/tlsca"
	"github.com/gravitational/teleport/lib/utils"

	"github.com/gravitational/trace"
	"github.com/jonboulle/clockwork"
	"github.com/sirupsen/logrus"
	"google.golang.org/grpc"
)

// SessionContext is a context associated with a user's
// web session. An instance of the context is created for
// each web session generated for the user and provides
// a basic client cache for remote auth server connections.
type SessionContext struct {
	log  logrus.FieldLogger
	user string

	// clt holds a connection to the root auth. Note that requests made using this
	// client are made with the identity of the user and are NOT cached.
	clt *auth.Client
	// remoteClientCache holds the remote clients that have been used in this
	// session.
	remoteClientCache

	// unsafeCachedAuthClient holds a read-only cache to root auth. Note this access
	// point cache is authenticated with the identity of the node, not of the
	// user. This is why its prefixed with "unsafe".
	//
	// This access point should only be used if the identity of the caller will
	// not affect the result of the RPC. For example, never use it to call
	// "GetNodes".
	unsafeCachedAuthClient auth.ReadProxyAccessPoint

	parent *sessionCache
	// resources is persistent resource store this context is bound to.
	// The store maintains a list of resources between session renewals
	resources *sessionResources
	// session refers the web session created for the user.
	session types.WebSession
}

// String returns the text representation of this context
func (c *SessionContext) String() string {
	return fmt.Sprintf("WebSession(user=%v,id=%v,expires=%v,bearer=%v,bearer_expires=%v)",
		c.user,
		c.session.GetName(),
		c.session.GetExpiryTime(),
		c.session.GetBearerToken(),
		c.session.GetBearerTokenExpiryTime(),
	)
}

// AddClosers adds the specified closers to this context
func (c *SessionContext) AddClosers(closers ...io.Closer) {
	c.resources.addClosers(closers...)
}

// RemoveCloser removes the specified closer from this context
func (c *SessionContext) RemoveCloser(closer io.Closer) {
	c.resources.removeCloser(closer)
}

// Invalidate invalidates this context by removing the underlying session
// and closing all underlying closers
func (c *SessionContext) Invalidate() error {
	return c.parent.invalidateSession(c)
}

func (c *SessionContext) validateBearerToken(ctx context.Context, token string) error {
	fetchedToken, err := c.parent.readBearerToken(ctx, types.GetWebTokenRequest{
		User:  c.user,
		Token: token,
	})
	if err != nil {
		return trace.Wrap(err)
	}
<<<<<<< HEAD

	if fetchedToken.GetUser() != c.user {
		c.log.Warnf("Failed validating bearer token: the user[%s] in bearer token[%s] did not match the user[%s] for session[%s]",
			fetchedToken.GetUser(), token, c.user, c.GetSessionID())
		return trace.AccessDenied("access denied")
	}

	return nil
}
=======
>>>>>>> 8db2a1ec

	if fetchedToken.GetUser() != c.user {
		c.log.Warnf("Failed validating bearer token: the user[%s] in bearer token[%s] did not match the user[%s] for session[%s]",
			fetchedToken.GetUser(), token, c.user, c.GetSessionID())
		return trace.AccessDenied("access denied")
	}

	return nil
}

// GetClient returns the client connected to the auth server
func (c *SessionContext) GetClient() (auth.ClientI, error) {
	return c.clt, nil
}

// GetClientConnection returns a connection to Auth Service
func (c *SessionContext) GetClientConnection() *grpc.ClientConn {
	return c.clt.GetConnection()
}

// GetUserClient will return an auth.ClientI with the role of the user at
// the requested site. If the site is local a client with the users local role
// is returned. If the site is remote a client with the users remote role is
// returned.
func (c *SessionContext) GetUserClient(site reversetunnel.RemoteSite) (auth.ClientI, error) {
	// get the name of the current cluster
	clusterName, err := c.clt.GetClusterName()
	if err != nil {
		return nil, trace.Wrap(err)
	}

	// if we're trying to access the local cluster, pass back the local client.
	if clusterName.GetClusterName() == site.GetName() {
		return c.clt, nil
	}

	// check if we already have a connection to this cluster
	remoteClt, ok := c.getRemoteClient(site)
	if !ok {
		rClt, err := c.newRemoteClient(site)
		if err != nil {
			return nil, trace.Wrap(err)
		}

		// we'll save the remote client in our session context so we don't have to
		// build a new connection next time. all remote clients will be closed when
		// the session context is closed.
		err = c.addRemoteClient(site, rClt)
		if err != nil {
			c.log.WithError(err).Info("Failed closing stale remote client for site: ", site.GetName())
		}

		return rClt, nil
	}

	return remoteClt, nil
}

// newRemoteClient returns a client to a remote cluster with the role of
// the logged in user.
func (c *SessionContext) newRemoteClient(cluster reversetunnel.RemoteSite) (auth.ClientI, error) {
	clt, err := c.tryRemoteTLSClient(cluster)
	if err != nil {
		return nil, trace.Wrap(err)
	}
	return clt, nil
}

// clusterDialer returns DialContext function using cluster's dial function
func clusterDialer(remoteCluster reversetunnel.RemoteSite) apiclient.ContextDialer {
	return apiclient.ContextDialerFunc(func(in context.Context, network, _ string) (net.Conn, error) {
		return remoteCluster.DialAuthServer()
	})
}

// tryRemoteTLSClient tries creating TLS client and using it (the client may not be available
// due to older clusters), returns client if it is working properly
func (c *SessionContext) tryRemoteTLSClient(cluster reversetunnel.RemoteSite) (auth.ClientI, error) {
	clt, err := c.newRemoteTLSClient(cluster)
	if err != nil {
		return nil, trace.Wrap(err)
	}
	_, err = clt.GetDomainName(context.TODO())
	if err != nil {
		return nil, trace.NewAggregate(err, clt.Close())
	}
	return clt, nil
}

// ClientTLSConfig returns client TLS authentication associated
// with the web session context
func (c *SessionContext) ClientTLSConfig(clusterName ...string) (*tls.Config, error) {
	ctx := context.TODO()
	var certPool *x509.CertPool
	if len(clusterName) == 0 {
		certAuthorities, err := c.parent.proxyClient.GetCertAuthorities(ctx, types.HostCA, false)
		if err != nil {
			return nil, trace.Wrap(err)
		}
		certPool, _, err = services.CertPoolFromCertAuthorities(certAuthorities)
		if err != nil {
			return nil, trace.Wrap(err)
		}
	} else {
		certAuthority, err := c.parent.proxyClient.GetCertAuthority(ctx, types.CertAuthID{
			Type:       types.HostCA,
			DomainName: clusterName[0],
		}, false)
		if err != nil {
			return nil, trace.Wrap(err)
		}
		certPool, err = services.CertPool(certAuthority)
		if err != nil {
			return nil, trace.Wrap(err)
		}
	}

	tlsConfig := utils.TLSConfig(c.parent.cipherSuites)
	tlsCert, err := tls.X509KeyPair(c.session.GetTLSCert(), c.session.GetPriv())
	if err != nil {
		return nil, trace.Wrap(err, "failed to parse TLS cert and key")
	}
	tlsConfig.Certificates = []tls.Certificate{tlsCert}
	tlsConfig.RootCAs = certPool
	tlsConfig.ServerName = apiutils.EncodeClusterName(c.parent.clusterName)
	tlsConfig.Time = c.parent.clock.Now
	return tlsConfig, nil
}

func (c *SessionContext) newRemoteTLSClient(cluster reversetunnel.RemoteSite) (auth.ClientI, error) {
	tlsConfig, err := c.ClientTLSConfig(cluster.GetName())
	if err != nil {
		return nil, trace.Wrap(err)
	}
	return auth.NewClient(apiclient.Config{
		Dialer: clusterDialer(cluster),
		Credentials: []apiclient.Credentials{
			apiclient.LoadTLS(tlsConfig),
		},
		CircuitBreakerConfig: breaker.NoopBreakerConfig(),
	})
}

// GetUser returns the authenticated teleport user
func (c *SessionContext) GetUser() string {
	return c.user
}

// extendWebSession creates a new web session for this user
// based on the previous session
func (c *SessionContext) extendWebSession(ctx context.Context, accessRequestID string, switchback bool) (types.WebSession, error) {
	session, err := c.clt.ExtendWebSession(ctx, auth.WebSessionReq{
		User:            c.user,
		PrevSessionID:   c.session.GetName(),
		AccessRequestID: accessRequestID,
		Switchback:      switchback,
	})
	if err != nil {
		return nil, trace.Wrap(err)
	}
	return session, nil
}

// GetAgent returns agent that can be used to answer challenges
// for the web to ssh connection as well as certificate
func (c *SessionContext) GetAgent() (agent.Agent, *ssh.Certificate, error) {
	cert, err := c.GetSSHCertificate()
	if err != nil {
		return nil, nil, trace.Wrap(err)
	}
	if len(cert.ValidPrincipals) == 0 {
		return nil, nil, trace.BadParameter("expected at least valid principal in certificate")
	}
	privateKey, err := ssh.ParseRawPrivateKey(c.session.GetPriv())
	if err != nil {
		return nil, nil, trace.Wrap(err, "failed to parse SSH private key")
	}

	keyring := agent.NewKeyring()
	err = keyring.Add(agent.AddedKey{
		PrivateKey:  privateKey,
		Certificate: cert,
	})
	if err != nil {
		return nil, nil, trace.Wrap(err)
	}
	return keyring, cert, nil
}

func (c *SessionContext) getCheckers() ([]ssh.PublicKey, error) {
	ctx := context.TODO()
	cas, err := c.unsafeCachedAuthClient.GetCertAuthorities(ctx, types.HostCA, false)
	if err != nil {
		return nil, trace.Wrap(err)
	}
	var keys []ssh.PublicKey
	for _, ca := range cas {
		checkers, err := sshutils.GetCheckers(ca)
		if err != nil {
			return nil, trace.Wrap(err)
		}
		keys = append(keys, checkers...)
	}
	return keys, nil
}

// GetSSHCertificate returns the *ssh.Certificate associated with this session.
func (c *SessionContext) GetSSHCertificate() (*ssh.Certificate, error) {
	return apisshutils.ParseCertificate(c.session.GetPub())
}

// GetX509Certificate returns the *x509.Certificate associated with this session.
func (c *SessionContext) GetX509Certificate() (*x509.Certificate, error) {
	tlsCert, err := tlsca.ParseCertificatePEM(c.session.GetTLSCert())
	if err != nil {
		return nil, trace.Wrap(err)
	}
	return tlsCert, nil
}

// GetUserAccessChecker returns AccessChecker derived from the SSH certificate
// associated with this session.
func (c *SessionContext) GetUserAccessChecker() (services.AccessChecker, error) {
	cert, err := c.GetSSHCertificate()
	if err != nil {
		return nil, trace.Wrap(err)
	}
	accessInfo, err := services.AccessInfoFromLocalCertificate(cert, c.unsafeCachedAuthClient)
	if err != nil {
		return nil, trace.Wrap(err)
	}
	clusterName, err := c.unsafeCachedAuthClient.GetClusterName()
	if err != nil {
		return nil, trace.Wrap(err)
	}
	return services.NewAccessChecker(accessInfo, clusterName.GetClusterName()), nil
}

// GetProxyListenerMode returns cluster proxy listener mode form cluster networking config.
func (c *SessionContext) GetProxyListenerMode(ctx context.Context) (types.ProxyListenerMode, error) {
	resp, err := c.unsafeCachedAuthClient.GetClusterNetworkingConfig(ctx)
	if err != nil {
		return types.ProxyListenerMode_Separate, trace.Wrap(err)
	}
	return resp.GetProxyListenerMode(), nil
}

// GetIdentity returns identity parsed from the session's TLS certificate.
func (c *SessionContext) GetIdentity() (*tlsca.Identity, error) {
	cert, err := c.GetX509Certificate()
	if err != nil {
		return nil, trace.Wrap(err)
	}
	identity, err := tlsca.FromSubject(cert.Subject, cert.NotAfter)
	if err != nil {
		return nil, trace.Wrap(err)
	}
	return identity, nil
}

// GetSessionID returns the ID of the underlying user web session.
func (c *SessionContext) GetSessionID() string {
	return c.session.GetName()
}

// Close cleans up resources associated with this context and removes it
// from the user context
func (c *SessionContext) Close() error {
	return trace.NewAggregate(c.remoteClientCache.Close(), c.clt.Close())
}

// getToken returns the bearer token associated with the underlying
// session. Note that sessions are separate from bearer tokens and this
// is only useful immediately after a session has been created to query
// the token.
func (c *SessionContext) getToken() (types.WebToken, error) {
	t, err := types.NewWebToken(c.session.GetBearerTokenExpiryTime(), types.WebTokenSpecV3{
		User:  c.session.GetUser(),
		Token: c.session.GetBearerToken(),
	})
	if err != nil {
		return nil, trace.Wrap(err)
	}
	return t, nil
}

// expired returns whether this context has expired.
// Session records in the backend are created with a built-in expiry that
// automatically deletes the session record from the back-end database at
// the end of its natural life.
// If a session record still exists in the backend, it is considered still
// alive, regardless of the time. If no such record exists then a record is
// considered expired when its bearer token TTL is in the past (subject to
// lingering threshold)
func (c *SessionContext) expired(ctx context.Context) bool {
	_, err := c.parent.readSession(ctx, types.GetWebSessionRequest{
		User:      c.user,
		SessionID: c.session.GetName(),
	})

	// If looking up the session in the cache or backend succeeds, then
	// it by definition must not have expired yet.
	if err == nil {
		return false
	}

	// If the session has no expiry time, then also by definition it
	// cannot be expired
	expiry := c.session.GetBearerTokenExpiryTime()
	if expiry.IsZero() {
		return false
	}

	if !trace.IsNotFound(err) {
		c.log.WithError(err).Debug("Failed to query web session.")
	}
	// Give the session some time to linger so existing users of the context
	// have successfully disposed of them.
	// If we remove the session immediately, a stale copy might still use the
	// cached site clients.
	// This is a cheaper way to avoid race without introducing object
	// reference counters.
	return c.parent.clock.Since(expiry) > c.parent.sessionLingeringThreshold
}

// cachedSessionLingeringThreshold specifies the maximum amount of time the session cache
// will hold onto a session before removing it. This period allows all outstanding references
// to disappear without fear of racing with the removal
const cachedSessionLingeringThreshold = 2 * time.Minute

type sessionCacheOptions struct {
	proxyClient  auth.ClientI
	accessPoint  auth.ReadProxyAccessPoint
	servers      []utils.NetAddr
	cipherSuites []uint16
	clock        clockwork.Clock
	// sessionLingeringThreshold specifies the time the session will linger
	// in the cache before getting purged after it has expired
	sessionLingeringThreshold time.Duration
}

// newSessionCache returns new instance of the session cache
func newSessionCache(config sessionCacheOptions) (*sessionCache, error) {
	clusterName, err := config.proxyClient.GetClusterName()
	if err != nil {
		return nil, trace.Wrap(err)
	}
	if config.clock == nil {
		config.clock = clockwork.NewRealClock()
	}
	cache := &sessionCache{
		clusterName:               clusterName.GetClusterName(),
		proxyClient:               config.proxyClient,
		accessPoint:               config.accessPoint,
		sessions:                  make(map[string]*SessionContext),
		resources:                 make(map[string]*sessionResources),
		authServers:               config.servers,
		closer:                    utils.NewCloseBroadcaster(),
		cipherSuites:              config.cipherSuites,
		log:                       newPackageLogger(),
		clock:                     config.clock,
		sessionLingeringThreshold: config.sessionLingeringThreshold,
	}
	// periodically close expired and unused sessions
	go cache.expireSessions()
	return cache, nil
}

// sessionCache handles web session authentication,
// and holds in-memory contexts associated with each session
type sessionCache struct {
	log         logrus.FieldLogger
	proxyClient auth.ClientI
	authServers []utils.NetAddr
	accessPoint auth.ReadProxyAccessPoint
	closer      *utils.CloseBroadcaster
	clusterName string
	clock       clockwork.Clock
	// sessionLingeringThreshold specifies the time the session will linger
	// in the cache before getting purged after it has expired
	sessionLingeringThreshold time.Duration
	// cipherSuites is the list of supported TLS cipher suites.
	cipherSuites []uint16

	mu sync.Mutex
	// sessions maps user/sessionID to an active web session value between renewals.
	// This is the client-facing session handle
	sessions map[string]*SessionContext

	// session cache maintains a list of resources per-user as long
	// as the user session is active even though individual session values
	// are periodically recycled.
	// Resources are disposed of when the corresponding session
	// is either explicitly invalidated (e.g. during logout) or the
	// resources are themselves closing
	resources map[string]*sessionResources
}

// Close closes all allocated resources and stops goroutines
func (s *sessionCache) Close() error {
	s.log.Info("Closing session cache.")
	return s.closer.Close()
}

func (s *sessionCache) expireSessions() {
	ticker := s.clock.NewTicker(1 * time.Second)
	defer ticker.Stop()

	for {
		select {
		case <-ticker.Chan():
			s.clearExpiredSessions(context.TODO())
		case <-s.closer.C:
			return
		}
	}
}

func (s *sessionCache) clearExpiredSessions(ctx context.Context) {
	s.mu.Lock()
	defer s.mu.Unlock()
	for _, c := range s.sessions {
		if !c.expired(ctx) {
			continue
		}
		s.removeSessionContextLocked(c.session.GetUser(), c.session.GetName())
		s.log.WithField("ctx", c.String()).Debug("Context expired.")
	}
}

// AuthWithOTP authenticates the specified user with the given password and OTP token.
// Returns a new web session if successful.
func (s *sessionCache) AuthWithOTP(
	user, pass, otpToken string,
	clientMeta *auth.ForwardedClientMetadata,
) (types.WebSession, error) {
	return s.proxyClient.AuthenticateWebUser(auth.AuthenticateUserRequest{
		Username: user,
		Pass:     &auth.PassCreds{Password: []byte(pass)},
		OTP: &auth.OTPCreds{
			Password: []byte(pass),
			Token:    otpToken,
		},
		ClientMetadata: clientMeta,
	})
}

// AuthWithoutOTP authenticates the specified user with the given password.
// Returns a new web session if successful.
func (s *sessionCache) AuthWithoutOTP(
	user, pass string, clientMeta *auth.ForwardedClientMetadata,
) (types.WebSession, error) {
	return s.proxyClient.AuthenticateWebUser(auth.AuthenticateUserRequest{
		Username: user,
		Pass: &auth.PassCreds{
			Password: []byte(pass),
		},
		ClientMetadata: clientMeta,
	})
}

func (s *sessionCache) AuthenticateWebUser(
	req *client.AuthenticateWebUserRequest, clientMeta *auth.ForwardedClientMetadata,
) (types.WebSession, error) {
	authReq := auth.AuthenticateUserRequest{
		Username:       req.User,
		ClientMetadata: clientMeta,
	}
	if req.WebauthnAssertionResponse != nil {
		authReq.Webauthn = req.WebauthnAssertionResponse
	}
	return s.proxyClient.AuthenticateWebUser(authReq)
}

// GetCertificateWithoutOTP returns a new user certificate for the specified request.
func (s *sessionCache) GetCertificateWithoutOTP(
	c client.CreateSSHCertReq, clientMeta *auth.ForwardedClientMetadata,
) (*auth.SSHLoginResponse, error) {
	return s.proxyClient.AuthenticateSSHUser(auth.AuthenticateSSHRequest{
		AuthenticateUserRequest: auth.AuthenticateUserRequest{
			Username: c.User,
			Pass: &auth.PassCreds{
				Password: []byte(c.Password),
			},
			ClientMetadata: clientMeta,
		},
		PublicKey:         c.PubKey,
		CompatibilityMode: c.Compatibility,
		TTL:               c.TTL,
		RouteToCluster:    c.RouteToCluster,
		KubernetesCluster: c.KubernetesCluster,
	})
}

// GetCertificateWithOTP returns a new user certificate for the specified request.
// The request is used with the given OTP token.
func (s *sessionCache) GetCertificateWithOTP(
	c client.CreateSSHCertReq, clientMeta *auth.ForwardedClientMetadata,
) (*auth.SSHLoginResponse, error) {
	return s.proxyClient.AuthenticateSSHUser(auth.AuthenticateSSHRequest{
		AuthenticateUserRequest: auth.AuthenticateUserRequest{
			Username: c.User,
			OTP: &auth.OTPCreds{
				Password: []byte(c.Password),
				Token:    c.OTPToken,
			},
			ClientMetadata: clientMeta,
		},
		PublicKey:         c.PubKey,
		CompatibilityMode: c.Compatibility,
		TTL:               c.TTL,
		RouteToCluster:    c.RouteToCluster,
		KubernetesCluster: c.KubernetesCluster,
	})
}

func (s *sessionCache) AuthenticateSSHUser(
	c client.AuthenticateSSHUserRequest,
	clientMeta *auth.ForwardedClientMetadata,
) (*auth.SSHLoginResponse, error) {
	authReq := auth.AuthenticateUserRequest{
		Username:       c.User,
		ClientMetadata: clientMeta,
	}
	if c.Password != "" {
		authReq.Pass = &auth.PassCreds{Password: []byte(c.Password)}
	}
	if c.WebauthnChallengeResponse != nil {
		authReq.Webauthn = c.WebauthnChallengeResponse
	}
	if c.TOTPCode != "" {
		authReq.OTP = &auth.OTPCreds{
			Password: []byte(c.Password),
			Token:    c.TOTPCode,
		}
	}
	return s.proxyClient.AuthenticateSSHUser(auth.AuthenticateSSHRequest{
		AuthenticateUserRequest: authReq,
		PublicKey:               c.PubKey,
		CompatibilityMode:       c.Compatibility,
		TTL:                     c.TTL,
		RouteToCluster:          c.RouteToCluster,
		KubernetesCluster:       c.KubernetesCluster,
	})
}

// Ping gets basic info about the auth server.
func (s *sessionCache) Ping(ctx context.Context) (proto.PingResponse, error) {
	return s.proxyClient.Ping(ctx)
}

func (s *sessionCache) ValidateTrustedCluster(ctx context.Context, validateRequest *auth.ValidateTrustedClusterRequest) (*auth.ValidateTrustedClusterResponse, error) {
	return s.proxyClient.ValidateTrustedCluster(ctx, validateRequest)
}

// validateSession validates the session given with user and session ID.
// Returns a new or existing session context.
func (s *sessionCache) validateSession(ctx context.Context, user, sessionID string) (*SessionContext, error) {
	sessionCtx, err := s.getContext(user, sessionID)
	if err == nil {
		return sessionCtx, nil
	}
	if !trace.IsNotFound(err) {
		return nil, trace.Wrap(err)
	}
	return s.newSessionContext(user, sessionID)
}

func (s *sessionCache) invalidateSession(ctx *SessionContext) error {
	defer ctx.Close()
	clt, err := ctx.GetClient()
	if err != nil {
		return trace.Wrap(err)
	}
	// Delete just the session - leave the bearer token to linger to avoid
	// failing a client query still using the old token.
	err = clt.WebSessions().Delete(context.TODO(), types.DeleteWebSessionRequest{
		User:      ctx.user,
		SessionID: ctx.session.GetName(),
	})
	if err != nil && !trace.IsNotFound(err) {
		return trace.Wrap(err)
	}
	if err := clt.DeleteUserAppSessions(context.TODO(), &proto.DeleteUserAppSessionsRequest{Username: ctx.user}); err != nil {
		return trace.Wrap(err)
	}
	if err := s.releaseResources(ctx.GetUser(), ctx.session.GetName()); err != nil {
		return trace.Wrap(err)
	}
	return nil
}

func (s *sessionCache) getContext(user, sessionID string) (*SessionContext, error) {
	s.mu.Lock()
	defer s.mu.Unlock()
	ctx, ok := s.sessions[user+sessionID]
	if ok {
		return ctx, nil
	}
	return nil, trace.NotFound("no context for user %v and session %v",
		user, sessionID)
}

func (s *sessionCache) insertContext(user string, ctx *SessionContext) (exists bool) {
	s.mu.Lock()
	defer s.mu.Unlock()
	id := sessionKey(user, ctx.session.GetName())
	if _, exists := s.sessions[id]; exists {
		return true
	}
	s.sessions[id] = ctx
	return false
}

func (s *sessionCache) releaseResources(user, sessionID string) error {
	s.mu.Lock()
	defer s.mu.Unlock()
	return s.releaseResourcesLocked(user, sessionID)
}

func (s *sessionCache) removeSessionContextLocked(user, sessionID string) error {
	id := sessionKey(user, sessionID)
	ctx, ok := s.sessions[id]
	if !ok {
		return nil
	}
	delete(s.sessions, id)
	err := ctx.Close()
	if err != nil {
		s.log.WithFields(logrus.Fields{
			"ctx":           ctx.String(),
			logrus.ErrorKey: err,
		}).Warn("Failed to close session context.")
		return trace.Wrap(err)
	}
	return nil
}

func (s *sessionCache) releaseResourcesLocked(user, sessionID string) error {
	var errors []error
	err := s.removeSessionContextLocked(user, sessionID)
	if err != nil {
		errors = append(errors, err)
	}
	if ctx, ok := s.resources[user]; ok {
		delete(s.resources, user)
		if err := ctx.Close(); err != nil {
			s.log.WithError(err).Warn("Failed to clean up session context.")
			errors = append(errors, err)
		}
	}
	return trace.NewAggregate(errors...)
}

func (s *sessionCache) upsertSessionContext(user string) *sessionResources {
	s.mu.Lock()
	defer s.mu.Unlock()
	if ctx, exists := s.resources[user]; exists {
		return ctx
	}
	ctx := &sessionResources{
		log: s.log.WithFields(logrus.Fields{
			trace.Component: "user-session",
			"user":          user,
		}),
	}
	s.resources[user] = ctx
	return ctx
}

// newSessionContext creates a new web session context for the specified user/session ID
func (s *sessionCache) newSessionContext(user, sessionID string) (*SessionContext, error) {
	session, err := s.proxyClient.AuthenticateWebUser(auth.AuthenticateUserRequest{
		Username: user,
		Session: &auth.SessionCreds{
			ID: sessionID,
		},
	})
	if err != nil {
		// This will fail if the session has expired and was removed
		return nil, trace.Wrap(err)
	}
	return s.newSessionContextFromSession(session)
}

func (s *sessionCache) newSessionContextFromSession(session types.WebSession) (*SessionContext, error) {
	tlsConfig, err := s.tlsConfig(session.GetTLSCert(), session.GetPriv())
	if err != nil {
		return nil, trace.Wrap(err)
	}
	userClient, err := auth.NewClient(apiclient.Config{
		Addrs:                utils.NetAddrsToStrings(s.authServers),
		Credentials:          []apiclient.Credentials{apiclient.LoadTLS(tlsConfig)},
		CircuitBreakerConfig: breaker.NoopBreakerConfig(),
	})
	if err != nil {
		return nil, trace.Wrap(err)
	}

	ctx := &SessionContext{
		clt:                    userClient,
		unsafeCachedAuthClient: s.accessPoint,
		user:                   session.GetUser(),
		session:                session,
		parent:                 s,
		resources:              s.upsertSessionContext(session.GetUser()),
		log: s.log.WithFields(logrus.Fields{
			"user":    session.GetUser(),
			"session": session.GetShortName(),
		}),
	}
	if err != nil {
		return nil, trace.Wrap(err)
	}
	if exists := s.insertContext(session.GetUser(), ctx); exists {
		// this means that someone has just inserted the context, so
		// close our extra context and return
		ctx.Close()
	}

	return ctx, nil
}

func (s *sessionCache) tlsConfig(cert, privKey []byte) (*tls.Config, error) {
	ctx := context.TODO()
	ca, err := s.proxyClient.GetCertAuthority(ctx, types.CertAuthID{
		Type:       types.HostCA,
		DomainName: s.clusterName,
	}, false)
	if err != nil {
		return nil, trace.Wrap(err)
	}
	certPool, err := services.CertPool(ca)
	if err != nil {
		return nil, trace.Wrap(err)
	}
	tlsConfig := utils.TLSConfig(s.cipherSuites)
	tlsCert, err := tls.X509KeyPair(cert, privKey)
	if err != nil {
		return nil, trace.Wrap(err, "failed to parse TLS certificate and key")
	}
	tlsConfig.Certificates = []tls.Certificate{tlsCert}
	tlsConfig.RootCAs = certPool
	tlsConfig.ServerName = apiutils.EncodeClusterName(s.clusterName)
	tlsConfig.Time = s.clock.Now
	return tlsConfig, nil
}

func (s *sessionCache) readSession(ctx context.Context, req types.GetWebSessionRequest) (types.WebSession, error) {
	// Read session from the cache first
	session, err := s.accessPoint.GetWebSession(ctx, req)
	if err == nil {
		return session, nil
	}
	// Fallback to proxy otherwise
	return s.proxyClient.GetWebSession(ctx, req)
}

func (s *sessionCache) readBearerToken(ctx context.Context, req types.GetWebTokenRequest) (types.WebToken, error) {
	// Read token from the cache first
	token, err := s.accessPoint.GetWebToken(ctx, req)
	if err == nil {
		return token, nil
	}
	// Fallback to proxy otherwise
	return s.proxyClient.GetWebToken(ctx, req)
}

// Close releases all underlying resources for the user session.
func (c *sessionResources) Close() error {
	closers := c.transferClosers()
	var errors []error
	for _, closer := range closers {
		c.log.Debugf("Closing %v.", closer)
		if err := closer.Close(); err != nil {
			errors = append(errors, err)
		}
	}
	return trace.NewAggregate(errors...)
}

// sessionResources persists resources initiated by a web session
// but which might outlive the session.
type sessionResources struct {
	log logrus.FieldLogger

	mu      sync.Mutex
	closers []io.Closer
}

// addClosers adds the specified closers to this context
func (c *sessionResources) addClosers(closers ...io.Closer) {
	c.mu.Lock()
	defer c.mu.Unlock()
	c.closers = append(c.closers, closers...)
}

// removeCloser removes the specified closer from this context
func (c *sessionResources) removeCloser(closer io.Closer) {
	c.mu.Lock()
	defer c.mu.Unlock()
	for i, cls := range c.closers {
		if cls == closer {
			c.closers = append(c.closers[:i], c.closers[i+1:]...)
			return
		}
	}
}

func (c *sessionResources) transferClosers() []io.Closer {
	c.mu.Lock()
	defer c.mu.Unlock()
	closers := c.closers
	c.closers = nil
	return closers
}

func sessionKey(user, sessionID string) string {
	return user + sessionID
}

// waitForWebSession will block until the requested web session shows up in the
// cache or a timeout occurs.
func (h *Handler) waitForWebSession(ctx context.Context, req types.GetWebSessionRequest) error {
	_, err := h.cfg.AccessPoint.GetWebSession(ctx, req)
	if err == nil {
		return nil
	}
	logger := h.log.WithField("req", req)
	if !trace.IsNotFound(err) {
		logger.WithError(err).Debug("Failed to query web session.")
	}
	// Establish a watch.
	watcher, err := h.cfg.AccessPoint.NewWatcher(ctx, types.Watch{
		Name: teleport.ComponentWebProxy,
		Kinds: []types.WatchKind{
			{
				Kind:    types.KindWebSession,
				SubKind: types.KindWebSession,
			},
		},
		MetricComponent: teleport.ComponentWebProxy,
	})
	if err != nil {
		return trace.Wrap(err)
	}
	defer watcher.Close()
	matchEvent := func(event types.Event) (types.Resource, error) {
		if event.Type == types.OpPut &&
			event.Resource.GetKind() == types.KindWebSession &&
			event.Resource.GetSubKind() == types.KindWebSession &&
			event.Resource.GetName() == req.SessionID {
			return event.Resource, nil
		}
		return nil, trace.CompareFailed("no match")
	}
	_, err = local.WaitForEvent(ctx, watcher, local.EventMatcherFunc(matchEvent), h.clock)
	if err != nil {
		logger.WithError(err).Warn("Failed to wait for web session.")
	}
	return trace.Wrap(err)
}

// remoteClientCache stores remote clients keyed by site name while also keeping
// track of the actual remote site associated with the client (in case the
// remote site has changed). Safe for concurrent access. Closes all clients and
// wipes the cache on Close.
type remoteClientCache struct {
	sync.Mutex
	clients map[string]struct {
		auth.ClientI
		reversetunnel.RemoteSite
	}
}

func (c *remoteClientCache) addRemoteClient(site reversetunnel.RemoteSite, remoteClient auth.ClientI) error {
	c.Lock()
	defer c.Unlock()
	if c.clients == nil {
		c.clients = make(map[string]struct {
			auth.ClientI
			reversetunnel.RemoteSite
		})
	}
	var err error
	if c.clients[site.GetName()].ClientI != nil {
		err = c.clients[site.GetName()].ClientI.Close()
	}
	c.clients[site.GetName()] = struct {
		auth.ClientI
		reversetunnel.RemoteSite
	}{remoteClient, site}
	return err
}

func (c *remoteClientCache) getRemoteClient(site reversetunnel.RemoteSite) (auth.ClientI, bool) {
	c.Lock()
	defer c.Unlock()
	remoteClt, ok := c.clients[site.GetName()]
	return remoteClt.ClientI, ok && remoteClt.RemoteSite == site
}

func (c *remoteClientCache) Close() error {
	c.Lock()
	defer c.Unlock()

	errors := make([]error, 0, len(c.clients))
	for _, clt := range c.clients {
		errors = append(errors, clt.ClientI.Close())
	}
	c.clients = nil

	return trace.NewAggregate(errors...)
}<|MERGE_RESOLUTION|>--- conflicted
+++ resolved
@@ -118,18 +118,6 @@
 	if err != nil {
 		return trace.Wrap(err)
 	}
-<<<<<<< HEAD
-
-	if fetchedToken.GetUser() != c.user {
-		c.log.Warnf("Failed validating bearer token: the user[%s] in bearer token[%s] did not match the user[%s] for session[%s]",
-			fetchedToken.GetUser(), token, c.user, c.GetSessionID())
-		return trace.AccessDenied("access denied")
-	}
-
-	return nil
-}
-=======
->>>>>>> 8db2a1ec
 
 	if fetchedToken.GetUser() != c.user {
 		c.log.Warnf("Failed validating bearer token: the user[%s] in bearer token[%s] did not match the user[%s] for session[%s]",
