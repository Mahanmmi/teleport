/*
Copyright 2016-2021 Gravitational, Inc.

Licensed under the Apache License, Version 2.0 (the "License");
you may not use this file except in compliance with the License.
You may obtain a copy of the License at

    http://www.apache.org/licenses/LICENSE-2.0

Unless required by applicable law or agreed to in writing, software
distributed under the License is distributed on an "AS IS" BASIS,
WITHOUT WARRANTIES OR CONDITIONS OF ANY KIND, either express or implied.
See the License for the specific language governing permissions and
limitations under the License.
*/

package main

import (
	"context"
	"errors"
	"fmt"
	"io"
	"net"
	"net/url"
	"os"
	"os/signal"
	"path"
	"path/filepath"
	"regexp"
	"runtime"
	"runtime/pprof"
	"sort"
	"strconv"
	"strings"
	"sync"
	"syscall"
	"time"

	"github.com/gravitational/teleport"
	"github.com/gravitational/teleport/api/client/proto"
	"github.com/gravitational/teleport/api/constants"
	apidefaults "github.com/gravitational/teleport/api/defaults"
	apitracing "github.com/gravitational/teleport/api/observability/tracing"
	"github.com/gravitational/teleport/api/types"
	apievents "github.com/gravitational/teleport/api/types/events"
	"github.com/gravitational/teleport/api/types/wrappers"
	apiutils "github.com/gravitational/teleport/api/utils"
	apisshutils "github.com/gravitational/teleport/api/utils/sshutils"
	"github.com/gravitational/teleport/lib/asciitable"
	"github.com/gravitational/teleport/lib/auth"
	wancli "github.com/gravitational/teleport/lib/auth/webauthncli"
	"github.com/gravitational/teleport/lib/benchmark"
	"github.com/gravitational/teleport/lib/client"
	dbprofile "github.com/gravitational/teleport/lib/client/db"
	"github.com/gravitational/teleport/lib/client/identityfile"
	"github.com/gravitational/teleport/lib/defaults"
	"github.com/gravitational/teleport/lib/events"
	"github.com/gravitational/teleport/lib/kube/kubeconfig"
	"github.com/gravitational/teleport/lib/modules"
	"github.com/gravitational/teleport/lib/observability/tracing"
	"github.com/gravitational/teleport/lib/services"
	"github.com/gravitational/teleport/lib/session"
	"github.com/gravitational/teleport/lib/sshutils"
	"github.com/gravitational/teleport/lib/sshutils/scp"
	"github.com/gravitational/teleport/lib/sshutils/x11"
	"github.com/gravitational/teleport/lib/tlsca"
	"github.com/gravitational/teleport/lib/utils"
	"github.com/gravitational/teleport/lib/utils/prompt"
	"github.com/gravitational/teleport/tool/common"

	"github.com/ghodss/yaml"
	"github.com/gravitational/trace"
	"github.com/jonboulle/clockwork"
	"github.com/sirupsen/logrus"
	oteltrace "go.opentelemetry.io/otel/trace"
	"golang.org/x/crypto/ssh"
	"golang.org/x/crypto/ssh/agent"

	"github.com/gravitational/kingpin"
)

var log = logrus.WithFields(logrus.Fields{
	trace.Component: teleport.ComponentTSH,
})

const (
	// mfaModeAuto automatically chooses the best MFA device(s), without any
	// restrictions.
	// Allows both Webauthn and OTP.
	mfaModeAuto = "auto"
	// mfaModeCrossPlatform utilizes only cross-platform devices, such as
	// pluggable hardware keys.
	// Implies Webauthn.
	mfaModeCrossPlatform = "cross-platform"
	// mfaModePlatform utilizes only platform devices, such as Touch ID.
	// Implies Webauthn.
	mfaModePlatform = "platform"
	// mfaModeOTP utilizes only OTP devices.
	mfaModeOTP = "otp"

	hostnameOrIDPredicateTemplate = `resource.spec.hostname == "%[1]s" || name == "%[1]s"`
)

// CLIConf stores command line arguments and flags:
type CLIConf struct {
	// UserHost contains "[login]@hostname" argument to SSH command
	UserHost string
	// Commands to execute on a remote host
	RemoteCommand []string
	// DesiredRoles indicates one or more roles which should be requested.
	DesiredRoles string
	// RequestReason indicates the reason for an access request.
	RequestReason string
	// SuggestedReviewers is a list of suggested request reviewers.
	SuggestedReviewers string
	// NoWait can be used with an access request to exit without waiting for a request resolution.
	NoWait bool
	// RequestedResourceIDs is a list of resources to request access to.
	RequestedResourceIDs []string
	// RequestID is an access request ID
	RequestID string
	// RequestIDs is a list of access request IDs
	RequestIDs []string
	// ReviewReason indicates the reason for an access review.
	ReviewReason string
	// ReviewableRequests indicates that only requests which can be reviewed should
	// be listed.
	ReviewableRequests bool
	// SuggestedRequests indicates that only requests which suggest the current user
	// as a reviewer should be listed.
	SuggestedRequests bool
	// MyRequests indicates that only requests created by the current user
	// should be listed.
	MyRequests bool
	// Approve/Deny indicates the desired review kind.
	Approve, Deny bool
	// ResourceKind is the resource kind to search for
	ResourceKind string
	// Username is the Teleport user's username (to login into proxies)
	Username string
	// ExplicitUsername is true if Username was initially set by the end-user
	// (for example, using command-line flags).
	ExplicitUsername bool
	// Proxy keeps the hostname:port of the SSH proxy to use
	Proxy string
	// TTL defines how long a session must be active (in minutes)
	MinsToLive int32
	// SSH Port on a remote SSH host
	NodePort int32
	// Login on a remote SSH host
	NodeLogin string
	// InsecureSkipVerify bypasses verification of HTTPS certificate when talking to web proxy
	InsecureSkipVerify bool
	// SessionID identifies the session tsh is operating on.
	// For `tsh join`, it is the ID of the session to join.
	// For `tsh play`, it is either the ID of the session to play,
	// or the path to a local session file which has already been
	// downloaded.
	SessionID string
	// Src:dest parameter for SCP
	CopySpec []string
	// -r flag for scp
	RecursiveCopy bool
	// -L flag for ssh. Local port forwarding like 'ssh -L 80:remote.host:80 -L 443:remote.host:443'
	LocalForwardPorts []string
	// DynamicForwardedPorts is port forwarding using SOCKS5. It is similar to
	// "ssh -D 8080 example.com".
	DynamicForwardedPorts []string
	// ForwardAgent agent to target node. Equivalent of -A for OpenSSH.
	ForwardAgent bool
	// ProxyJump is an optional -J flag pointing to the list of jumphosts,
	// it is an equivalent of --proxy flag in tsh interpretation
	ProxyJump string
	// --local flag for ssh
	LocalExec bool
	// SiteName specifies remote site go login to
	SiteName string
	// KubernetesCluster specifies the kubernetes cluster to login to.
	KubernetesCluster string
	// DaemonAddr is the daemon listening address.
	DaemonAddr string
	// DaemonCertsDir is the directory containing certs used to create secure gRPC connection with daemon service
	DaemonCertsDir string
	// DatabaseService specifies the database proxy server to log into.
	DatabaseService string
	// DatabaseUser specifies database user to embed in the certificate.
	DatabaseUser string
	// DatabaseName specifies database name to embed in the certificate.
	DatabaseName string
	// AppName specifies proxied application name.
	AppName string
	// Interactive, when set to true, launches remote command with the terminal attached
	Interactive bool
	// Quiet mode, -q command (disables progress printing)
	Quiet bool
	// Namespace is used to select cluster namespace
	Namespace string
	// NoCache is used to turn off client cache for nodes discovery
	NoCache bool
	// BenchDuration is a duration for the benchmark
	BenchDuration time.Duration
	// BenchRate is a requests per second rate to maintain
	BenchRate int
	// BenchInteractive indicates that we should create interactive session
	BenchInteractive bool
	// BenchExport exports the latency profile
	BenchExport bool
	// BenchExportPath saves the latency profile in provided path
	BenchExportPath string
	// BenchTicks ticks per half distance
	BenchTicks int32
	// BenchValueScale value at which to scale the values recorded
	BenchValueScale float64
	// Context is a context to control execution
	Context context.Context
	// IdentityFileIn is an argument to -i flag (path to the private key+cert file)
	IdentityFileIn string
	// Compatibility flags, --compat, specifies OpenSSH compatibility flags.
	Compatibility string
	// CertificateFormat defines the format of the user SSH certificate.
	CertificateFormat string
	// IdentityFileOut is an argument to -out flag
	IdentityFileOut string
	// IdentityFormat (used for --format flag for 'tsh login') defines which
	// format to use with --out to store a freshly retrieved certificate
	IdentityFormat identityfile.Format
	// IdentityOverwrite when true will overwrite any existing identity file at
	// IdentityFileOut. When false, user will be prompted before overwriting
	// any files.
	IdentityOverwrite bool

	// BindAddr is an address in the form of host:port to bind to
	// during `tsh login` command
	BindAddr string

	// AuthConnector is the name of the connector to use.
	AuthConnector string

	// MFAMode is the preferred mode for MFA/Passwordless assertions.
	MFAMode string

	// SkipVersionCheck skips version checking for client and server
	SkipVersionCheck bool

	// Options is a list of OpenSSH options in the format used in the
	// configuration file.
	Options []string

	// Verbose is used to print extra output.
	Verbose bool

	// Format is used to change the format of output
	Format string

	// SearchKeywords is a list of search keywords to match against resource field values.
	SearchKeywords string

	// PredicateExpression defines boolean conditions that will be matched against the resource.
	PredicateExpression string

	// NoRemoteExec will not execute a remote command after connecting to a host,
	// will block instead. Useful when port forwarding. Equivalent of -N for OpenSSH.
	NoRemoteExec bool

	// X11ForwardingUntrusted will set up untrusted X11 forwarding for the session ('ssh -X')
	X11ForwardingUntrusted bool

	// X11Forwarding will set up trusted X11 forwarding for the session ('ssh -Y')
	X11ForwardingTrusted bool

	// X11ForwardingTimeout can optionally set to set a timeout for untrusted X11 forwarding.
	X11ForwardingTimeout time.Duration

	// Debug sends debug logs to stdout.
	Debug bool

	// Browser can be used to pass the name of a browser to override the system default
	// (not currently implemented), or set to 'none' to suppress browser opening entirely.
	Browser string

	// UseLocalSSHAgent set to false will prevent this client from attempting to
	// connect to the local ssh-agent (or similar) socket at $SSH_AUTH_SOCK.
	//
	// Deprecated in favor of `AddKeysToAgent`.
	UseLocalSSHAgent bool

	// AddKeysToAgent specifies the behavior of how certs are handled.
	AddKeysToAgent string

	// EnableEscapeSequences will scan stdin for SSH escape sequences during
	// command/shell execution. This also requires stdin to be an interactive
	// terminal.
	EnableEscapeSequences bool

	// PreserveAttrs preserves access/modification times from the original file.
	PreserveAttrs bool

	// executablePath is the absolute path to the current executable.
	executablePath string

	// unsetEnvironment unsets Teleport related environment variables.
	unsetEnvironment bool

	// overrideStdout allows to switch standard output source for resource command. Used in tests.
	overrideStdout io.Writer
	// overrideStderr allows to switch standard error source for resource command. Used in tests.
	overrideStderr io.Writer

	// mockSSOLogin used in tests to override sso login handler in teleport client.
	mockSSOLogin client.SSOLoginFunc

	// HomePath is where tsh stores profiles
	HomePath string

	// GlobalTshConfigPath is a path to global TSH config. Can be overridden with TELEPORT_GLOBAL_TSH_CONFIG.
	GlobalTshConfigPath string

	// LocalProxyPort is a port used by local proxy listener.
	LocalProxyPort string
	// LocalProxyCertFile is the client certificate used by local proxy.
	LocalProxyCertFile string
	// LocalProxyKeyFile is the client key used by local proxy.
	LocalProxyKeyFile string
	// LocalProxyTunnel specifies whether local proxy will open auth'd tunnel.
	LocalProxyTunnel bool

	// AWSRole is Amazon Role ARN or role name that will be used for AWS CLI access.
	AWSRole string
	// AWSCommandArgs contains arguments that will be forwarded to AWS CLI binary.
	AWSCommandArgs []string
	// AWSEndpointURLMode is an AWS proxy mode that serves an AWS endpoint URL
	// proxy instead of an HTTPS proxy.
	AWSEndpointURLMode bool

	// Reason is the reason for starting an ssh or kube session.
	Reason string

	// Invited is a list of invited users to an ssh or kube session.
	Invited []string

	// JoinMode is the participant mode someone is joining a session as.
	JoinMode string

	// displayParticipantRequirements is set if verbose participant requirement information should be printed for moderated sessions.
	displayParticipantRequirements bool

	// TshConfig is the loaded tsh configuration file ~/.tsh/config/config.yaml.
	TshConfig TshConfig

	// ListAll specifies if an ls command should return results from all clusters and proxies.
	ListAll bool
	// SampleTraces indicates whether traces should be sampled.
	SampleTraces bool

	// TracingProvider is the provider to use to create tracers, from which spans can be created.
	TracingProvider oteltrace.TracerProvider

	// disableAccessRequest disables automatic resource access requests.
	disableAccessRequest bool

<<<<<<< HEAD
	// command is the selected command (and subcommands) parsed from command
	// line args. Note that this command does not contain the binary (e.g. tsh).
	command string
=======
	// FromUTC is the start time to use for the range of sessions listed by the session recordings listing command
	FromUTC string

	// ToUTC is the start time to use for the range of sessions listed by the session recordings listing command
	ToUTC string

	// maxRecordingsToShow is the maximum number of session recordings to show per page of results
	maxRecordingsToShow int
>>>>>>> 29175e57
}

// Stdout returns the stdout writer.
func (c *CLIConf) Stdout() io.Writer {
	if c.overrideStdout != nil {
		return c.overrideStdout
	}
	return os.Stdout
}

// Stderr returns the stderr writer.
func (c *CLIConf) Stderr() io.Writer {
	if c.overrideStderr != nil {
		return c.overrideStderr
	}
	return os.Stderr
}

// CommandWithBinary returns the current/selected command with the binary.
func (c *CLIConf) CommandWithBinary() string {
	return fmt.Sprintf("%s %s", teleport.ComponentTSH, c.command)
}

type exitCodeError struct {
	code int
}

func (e *exitCodeError) Error() string {
	return fmt.Sprintf("exit code %d", e.code)
}

func main() {
	cmdLineOrig := os.Args[1:]
	var cmdLine []string

	ctx, cancel := signal.NotifyContext(context.Background(), syscall.SIGTERM, syscall.SIGINT)
	defer cancel()

	// lets see: if the executable name is 'ssh' or 'scp' we convert
	// that to "tsh ssh" or "tsh scp"
	switch path.Base(os.Args[0]) {
	case "ssh":
		cmdLine = append([]string{"ssh"}, cmdLineOrig...)
	case "scp":
		cmdLine = append([]string{"scp"}, cmdLineOrig...)
	default:
		cmdLine = cmdLineOrig
	}

	err := Run(ctx, cmdLine)
	prompt.NotifyExit() // Allow prompt to restore terminal state on exit.
	if err != nil {
		var exitError *exitCodeError
		if errors.As(err, &exitError) {
			os.Exit(exitError.code)
		}
		utils.FatalError(err)
	}
}

const (
	authEnvVar        = "TELEPORT_AUTH"
	clusterEnvVar     = "TELEPORT_CLUSTER"
	kubeClusterEnvVar = "TELEPORT_KUBE_CLUSTER"
	loginEnvVar       = "TELEPORT_LOGIN"
	bindAddrEnvVar    = "TELEPORT_LOGIN_BIND_ADDR"
	proxyEnvVar       = "TELEPORT_PROXY"
	// TELEPORT_SITE uses the older deprecated "site" terminology to refer to a
	// cluster. All new code should use TELEPORT_CLUSTER instead.
	siteEnvVar             = "TELEPORT_SITE"
	userEnvVar             = "TELEPORT_USER"
	addKeysToAgentEnvVar   = "TELEPORT_ADD_KEYS_TO_AGENT"
	useLocalSSHAgentEnvVar = "TELEPORT_USE_LOCAL_SSH_AGENT"
	globalTshConfigEnvVar  = "TELEPORT_GLOBAL_TSH_CONFIG"
	mfaModeEnvVar          = "TELEPORT_MFA_MODE"
	debugEnvVar            = teleport.VerboseLogsEnvVar // "TELEPORT_DEBUG"

	clusterHelp = "Specify the Teleport cluster to connect"
	browserHelp = "Set to 'none' to suppress browser opening on login"
	searchHelp  = `List of comma separated search keywords or phrases enclosed in quotations (e.g. --search=foo,bar,"some phrase")`
	queryHelp   = `Query by predicate language enclosed in single quotes. Supports ==, !=, &&, and || (e.g. --query='labels["key1"] == "value1" && labels["key2"] != "value2"')`
	labelHelp   = "List of comma separated labels to filter by labels (e.g. key1=value1,key2=value2)"
	// proxyDefaultResolutionTimeout is how long to wait for an unknown proxy
	// port to be resolved.
	//
	// Originally based on the RFC-8305 "Maximum Connection Attempt Delay"
	// recommended default value of 2s. In the RFC this value is for the
	// establishment of a TCP connection, rather than the full HTTP round-
	// trip that we measure against, so some tweaking may be needed.
	//
	// Raised to 5 seconds when fallback measure was removed to account for
	// users with higher latency connections.
	proxyDefaultResolutionTimeout = 5 * time.Second
)

// env vars that tsh status will check to provide hints about active env vars to a user.
var tshStatusEnvVars = [...]string{proxyEnvVar, clusterEnvVar, siteEnvVar, kubeClusterEnvVar, teleport.EnvKubeConfig}

// cliOption is used in tests to inject/override configuration within Run
type cliOption func(*CLIConf) error

// initLogger initializes the logger taking into account --debug and TELEPORT_DEBUG. If TELEPORT_DEBUG is set, it will also enable CLIConf.Debug.
func initLogger(cf *CLIConf) {
	isDebug, _ := strconv.ParseBool(os.Getenv(debugEnvVar))
	cf.Debug = cf.Debug || isDebug
	if cf.Debug {
		utils.InitLogger(utils.LoggingForCLI, logrus.DebugLevel)
	} else {
		utils.InitLogger(utils.LoggingForCLI, logrus.WarnLevel)
	}
}

// Run executes TSH client. same as main() but easier to test
func Run(ctx context.Context, args []string, opts ...cliOption) error {
	cf := CLIConf{
		Context:         ctx,
		TracingProvider: tracing.NoopProvider(),
	}

	// run early to enable debug logging if env var is set.
	// this makes it possible to debug early startup functionality, particularly command aliases.
	initLogger(&cf)

	moduleCfg := modules.GetModules()
	var cpuProfile, memProfile string

	// configure CLI argument parser:
	app := utils.InitCLIParser("tsh", "Teleport Command Line Client").Interspersed(true)

	app.Flag("login", "Remote host login").Short('l').Envar(loginEnvVar).StringVar(&cf.NodeLogin)
	localUser, _ := client.Username()
	app.Flag("proxy", "SSH proxy address").Envar(proxyEnvVar).StringVar(&cf.Proxy)
	app.Flag("nocache", "do not cache cluster discovery locally").Hidden().BoolVar(&cf.NoCache)
	app.Flag("user", fmt.Sprintf("SSH proxy user [%s]", localUser)).Envar(userEnvVar).StringVar(&cf.Username)
	app.Flag("mem-profile", "Write memory profile to file").Hidden().StringVar(&memProfile)
	app.Flag("cpu-profile", "Write CPU profile to file").Hidden().StringVar(&cpuProfile)
	app.Flag("option", "").Short('o').Hidden().AllowDuplicate().PreAction(func(ctx *kingpin.ParseContext) error {
		return trace.BadParameter("invalid flag, perhaps you want to use this flag as tsh ssh -o?")
	}).String()

	app.Flag("ttl", "Minutes to live for a SSH session").Int32Var(&cf.MinsToLive)
	app.Flag("identity", "Identity file").Short('i').StringVar(&cf.IdentityFileIn)
	app.Flag("compat", "OpenSSH compatibility flag").Hidden().StringVar(&cf.Compatibility)
	app.Flag("cert-format", "SSH certificate format").StringVar(&cf.CertificateFormat)
	app.Flag("trace", "Capture and export distributed traces").Hidden().BoolVar(&cf.SampleTraces)

	if !moduleCfg.IsBoringBinary() {
		// The user is *never* allowed to do this in FIPS mode.
		app.Flag("insecure", "Do not verify server's certificate and host name. Use only in test environments").
			Default("false").
			BoolVar(&cf.InsecureSkipVerify)
	}

	app.Flag("auth", "Specify the name of authentication connector to use.").Envar(authEnvVar).StringVar(&cf.AuthConnector)
	app.Flag("namespace", "Namespace of the cluster").Default(apidefaults.Namespace).Hidden().StringVar(&cf.Namespace)
	app.Flag("skip-version-check", "Skip version checking between server and client.").BoolVar(&cf.SkipVersionCheck)
	// we don't want to add `.Envar(debugEnvVar)` here:
	// - we already process TELEPORT_DEBUG with initLogger(), so we don't need to do it second time
	// - Kingpin is strict about syntax, so TELEPORT_DEBUG=rubbish will crash a program; we don't want such behavior for this variable.
	app.Flag("debug", "Verbose logging to stdout").Short('d').BoolVar(&cf.Debug)
	app.Flag("add-keys-to-agent", fmt.Sprintf("Controls how keys are handled. Valid values are %v.", client.AllAddKeysOptions)).Short('k').Envar(addKeysToAgentEnvVar).Default(client.AddKeysToAgentAuto).StringVar(&cf.AddKeysToAgent)
	app.Flag("use-local-ssh-agent", "Deprecated in favor of the add-keys-to-agent flag.").
		Hidden().
		Envar(useLocalSSHAgentEnvVar).
		Default("true").
		BoolVar(&cf.UseLocalSSHAgent)
	app.Flag("enable-escape-sequences", "Enable support for SSH escape sequences. Type '~?' during an SSH session to list supported sequences. Default is enabled.").
		Default("true").
		BoolVar(&cf.EnableEscapeSequences)
	app.Flag("bind-addr", "Override host:port used when opening a browser for cluster logins").Envar(bindAddrEnvVar).StringVar(&cf.BindAddr)
	modes := []string{mfaModeAuto, mfaModeCrossPlatform, mfaModePlatform, mfaModeOTP}
	app.Flag("mfa-mode", fmt.Sprintf("Preferred mode for MFA and Passwordless assertions (%v)", strings.Join(modes, ", "))).
		Default(mfaModeAuto).
		Envar(mfaModeEnvVar).
		EnumVar(&cf.MFAMode, modes...)
	app.HelpFlag.Short('h')

	ver := app.Command("version", "Print the version of your tsh binary")
	ver.Flag("format", defaults.FormatFlagDescription(defaults.DefaultFormats...)).Short('f').Default(teleport.Text).EnumVar(&cf.Format, defaults.DefaultFormats...)
	// ssh
	ssh := app.Command("ssh", "Run shell or execute a command on a remote SSH node")
	ssh.Arg("[user@]host", "Remote hostname and the login to use").Required().StringVar(&cf.UserHost)
	ssh.Arg("command", "Command to execute on a remote host").StringsVar(&cf.RemoteCommand)
	app.Flag("jumphost", "SSH jumphost").Short('J').StringVar(&cf.ProxyJump)
	ssh.Flag("port", "SSH port on a remote host").Short('p').Int32Var(&cf.NodePort)
	ssh.Flag("forward-agent", "Forward agent to target node").Short('A').BoolVar(&cf.ForwardAgent)
	ssh.Flag("forward", "Forward localhost connections to remote server").Short('L').StringsVar(&cf.LocalForwardPorts)
	ssh.Flag("dynamic-forward", "Forward localhost connections to remote server using SOCKS5").Short('D').StringsVar(&cf.DynamicForwardedPorts)
	ssh.Flag("local", "Execute command on localhost after connecting to SSH node").Default("false").BoolVar(&cf.LocalExec)
	ssh.Flag("tty", "Allocate TTY").Short('t').BoolVar(&cf.Interactive)
	ssh.Flag("cluster", clusterHelp).Short('c').StringVar(&cf.SiteName)
	ssh.Flag("option", "OpenSSH options in the format used in the configuration file").Short('o').AllowDuplicate().StringsVar(&cf.Options)
	ssh.Flag("no-remote-exec", "Don't execute remote command, useful for port forwarding").Short('N').BoolVar(&cf.NoRemoteExec)
	ssh.Flag("x11-untrusted", "Requests untrusted (secure) X11 forwarding for this session").Short('X').BoolVar(&cf.X11ForwardingUntrusted)
	ssh.Flag("x11-trusted", "Requests trusted (insecure) X11 forwarding for this session. This can make your local machine vulnerable to attacks, use with caution").Short('Y').BoolVar(&cf.X11ForwardingTrusted)
	ssh.Flag("x11-untrusted-timeout", "Sets a timeout for untrusted X11 forwarding, after which the client will reject any forwarding requests from the server").Default("10m").DurationVar((&cf.X11ForwardingTimeout))
	ssh.Flag("participant-req", "Displays a verbose list of required participants in a moderated session.").BoolVar(&cf.displayParticipantRequirements)
	ssh.Flag("request-reason", "Reason for requesting access").StringVar(&cf.RequestReason)
	ssh.Flag("disable-access-request", "Disable automatic resource access requests").BoolVar(&cf.disableAccessRequest)

	// Daemon service for teleterm client
	daemon := app.Command("daemon", "Daemon is the tsh daemon service").Hidden()
	daemonStart := daemon.Command("start", "Starts tsh daemon service").Hidden()
	daemonStart.Flag("addr", "Addr is the daemon listening address.").StringVar(&cf.DaemonAddr)
	daemonStart.Flag("certs-dir", "Directory containing certs used to create secure gRPC connection with daemon service").StringVar(&cf.DaemonCertsDir)

	// AWS.
	aws := app.Command("aws", "Access AWS API.")
	aws.Arg("command", "AWS command and subcommands arguments that are going to be forwarded to AWS CLI.").StringsVar(&cf.AWSCommandArgs)
	aws.Flag("app", "Optional Name of the AWS application to use if logged into multiple.").StringVar(&cf.AppName)
	aws.Flag("endpoint-url", "Run local proxy to serve as an AWS endpoint URL. If not specified, local proxy serves as an HTTPS proxy.").
		Short('e').Hidden().BoolVar(&cf.AWSEndpointURLMode)

	// Applications.
	apps := app.Command("apps", "View and control proxied applications.").Alias("app")
	lsApps := apps.Command("ls", "List available applications.")
	lsApps.Flag("verbose", "Show extra application fields.").Short('v').BoolVar(&cf.Verbose)
	lsApps.Flag("cluster", clusterHelp).Short('c').StringVar(&cf.SiteName)
	lsApps.Flag("search", searchHelp).StringVar(&cf.SearchKeywords)
	lsApps.Flag("query", queryHelp).StringVar(&cf.PredicateExpression)
	lsApps.Flag("format", defaults.FormatFlagDescription(defaults.DefaultFormats...)).Short('f').Default(teleport.Text).EnumVar(&cf.Format, defaults.DefaultFormats...)
	lsApps.Arg("labels", labelHelp).StringVar(&cf.UserHost)
	lsApps.Flag("all", "List apps from all clusters and proxies.").Short('R').BoolVar(&cf.ListAll)
	appLogin := apps.Command("login", "Retrieve short-lived certificate for an app.")
	appLogin.Arg("app", "App name to retrieve credentials for. Can be obtained from `tsh apps ls` output.").Required().StringVar(&cf.AppName)
	appLogin.Flag("aws-role", "(For AWS CLI access only) Amazon IAM role ARN or role name.").StringVar(&cf.AWSRole)
	appLogout := apps.Command("logout", "Remove app certificate.")
	appLogout.Arg("app", "App to remove credentials for.").StringVar(&cf.AppName)
	appConfig := apps.Command("config", "Print app connection information.")
	appConfig.Arg("app", "App to print information for. Required when logged into multiple apps.").StringVar(&cf.AppName)
	appConfig.Flag("format", fmt.Sprintf("Optional print format, one of: %q to print app address, %q to print CA cert path, %q to print cert path, %q print key path, %q to print example curl command, %q or %q to print everything as JSON or YAML.",
		appFormatURI, appFormatCA, appFormatCert, appFormatKey, appFormatCURL, appFormatJSON, appFormatYAML),
	).Short('f').StringVar(&cf.Format)

	// Recordings.
	recordings := app.Command("recordings", "View and control session recordings.").Alias("recording")
	lsRecordings := recordings.Command("ls", "List recorded sessions.")
	lsRecordings.Flag("format", defaults.FormatFlagDescription(defaults.DefaultFormats...)+". Defaults to 'text'.").Short('f').Default(teleport.Text).EnumVar(&cf.Format, defaults.DefaultFormats...)
	lsRecordings.Flag("from-utc", fmt.Sprintf("Start of time range in which recordings are listed. Format %s. Defaults to 24 hours ago.", time.RFC3339)).StringVar(&cf.FromUTC)
	lsRecordings.Flag("to-utc", fmt.Sprintf("End of time range in which recordings are listed. Format %s. Defaults to current time.", time.RFC3339)).StringVar(&cf.ToUTC)
	lsRecordings.Flag("limit", fmt.Sprintf("Maximum number of recordings to show. Default %s.", defaults.TshTctlSessionListLimit)).Default(defaults.TshTctlSessionListLimit).IntVar(&cf.maxRecordingsToShow)

	// Local TLS proxy.
	proxy := app.Command("proxy", "Run local TLS proxy allowing connecting to Teleport in single-port mode")
	proxySSH := proxy.Command("ssh", "Start local TLS proxy for ssh connections when using Teleport in single-port mode")
	proxySSH.Arg("[user@]host", "Remote hostname and the login to use").Required().StringVar(&cf.UserHost)
	proxySSH.Flag("cluster", clusterHelp).Short('c').StringVar(&cf.SiteName)
	proxyDB := proxy.Command("db", "Start local TLS proxy for database connections when using Teleport in single-port mode")
	proxyDB.Arg("db", "The name of the database to start local proxy for").Required().StringVar(&cf.DatabaseService)
	proxyDB.Flag("port", "Specifies the source port used by proxy db listener").Short('p').StringVar(&cf.LocalProxyPort)
	proxyDB.Flag("cert-file", "Certificate file for proxy client TLS configuration").StringVar(&cf.LocalProxyCertFile)
	proxyDB.Flag("key-file", "Key file for proxy client TLS configuration").StringVar(&cf.LocalProxyKeyFile)
	proxyDB.Flag("tunnel", "Open authenticated tunnel using database's client certificate so clients don't need to authenticate").BoolVar(&cf.LocalProxyTunnel)
	proxyDB.Flag("db-user", "Optional database user to log in as.").StringVar(&cf.DatabaseUser)
	proxyDB.Flag("db-name", "Optional database name to log in to.").StringVar(&cf.DatabaseName)
	proxyDB.Flag("cluster", clusterHelp).Short('c').StringVar(&cf.SiteName)

	proxyApp := proxy.Command("app", "Start local TLS proxy for app connection when using Teleport in single-port mode")
	proxyApp.Arg("app", "The name of the application to start local proxy for").Required().StringVar(&cf.AppName)
	proxyApp.Flag("port", "Specifies the source port used by by the proxy app listener").Short('p').StringVar(&cf.LocalProxyPort)
	proxyAWS := proxy.Command("aws", "Start local proxy for AWS access.")
	proxyAWS.Flag("app", "Optional Name of the AWS application to use if logged into multiple.").StringVar(&cf.AppName)
	proxyAWS.Flag("port", "Specifies the source port used by the proxy listener.").Short('p').StringVar(&cf.LocalProxyPort)
	proxyAWS.Flag("endpoint-url", "Run local proxy to serve as an AWS endpoint URL. If not specified, local proxy serves as an HTTPS proxy.").Short('e').BoolVar(&cf.AWSEndpointURLMode)
	proxyAWS.Flag("format", envVarFormatFlagDescription()).Short('f').Default(envVarDefaultFormat()).EnumVar(&cf.Format, envVarFormats...)

	// Databases.
	db := app.Command("db", "View and control proxied databases.")
	db.Flag("cluster", clusterHelp).Short('c').StringVar(&cf.SiteName)
	dbList := db.Command("ls", "List all available databases.")
	dbList.Flag("verbose", "Show extra database fields.").Short('v').BoolVar(&cf.Verbose)
	dbList.Flag("search", searchHelp).StringVar(&cf.SearchKeywords)
	dbList.Flag("query", queryHelp).StringVar(&cf.PredicateExpression)
	dbList.Flag("format", defaults.FormatFlagDescription(defaults.DefaultFormats...)).Short('f').Default(teleport.Text).EnumVar(&cf.Format, defaults.DefaultFormats...)
	dbList.Flag("all", "List databases from all clusters and proxies.").Short('R').BoolVar(&cf.ListAll)
	dbList.Arg("labels", labelHelp).StringVar(&cf.UserHost)
	dbLogin := db.Command("login", "Retrieve credentials for a database.")
	dbLogin.Arg("db", "Database to retrieve credentials for. Can be obtained from 'tsh db ls' output.").Required().StringVar(&cf.DatabaseService)
	dbLogin.Flag("db-user", "Optional database user to configure as default.").StringVar(&cf.DatabaseUser)
	dbLogin.Flag("db-name", "Optional database name to configure as default.").StringVar(&cf.DatabaseName)
	dbLogout := db.Command("logout", "Remove database credentials.")
	dbLogout.Arg("db", "Database to remove credentials for.").StringVar(&cf.DatabaseService)
	dbEnv := db.Command("env", "Print environment variables for the configured database.")
	dbEnv.Flag("format", defaults.FormatFlagDescription(defaults.DefaultFormats...)).Short('f').Default(teleport.Text).EnumVar(&cf.Format, defaults.DefaultFormats...)
	dbEnv.Arg("db", "Print environment for the specified database").StringVar(&cf.DatabaseService)
	// --db flag is deprecated in favor of positional argument for consistency with other commands.
	dbEnv.Flag("db", "Print environment for the specified database.").Hidden().StringVar(&cf.DatabaseService)
	dbConfig := db.Command("config", "Print database connection information. Useful when configuring GUI clients.")
	dbConfig.Arg("db", "Print information for the specified database.").StringVar(&cf.DatabaseService)
	// --db flag is deprecated in favor of positional argument for consistency with other commands.
	dbConfig.Flag("db", "Print information for the specified database.").Hidden().StringVar(&cf.DatabaseService)
	dbConfig.Flag("format", fmt.Sprintf("Print format: %q to print in table format (default), %q to print connect command, %q or %q to print in JSON or YAML.",
		dbFormatText, dbFormatCommand, dbFormatJSON, dbFormatYAML)).Short('f').EnumVar(&cf.Format, dbFormatText, dbFormatCommand, dbFormatJSON, dbFormatYAML)
	dbConnect := db.Command("connect", "Connect to a database.")
	dbConnect.Arg("db", "Database service name to connect to.").StringVar(&cf.DatabaseService)
	dbConnect.Flag("db-user", "Optional database user to log in as.").StringVar(&cf.DatabaseUser)
	dbConnect.Flag("db-name", "Optional database name to log in to.").StringVar(&cf.DatabaseName)

	// join
	join := app.Command("join", "Join the active SSH session")
	join.Flag("cluster", clusterHelp).Short('c').StringVar(&cf.SiteName)
	join.Flag("mode", "Mode of joining the session, valid modes are observer and moderator").Short('m').Default("peer").StringVar(&cf.JoinMode)
	join.Flag("reason", "The purpose of the session.").StringVar(&cf.Reason)
	join.Flag("invite", "A comma separated list of people to mark as invited for the session.").StringsVar(&cf.Invited)
	join.Arg("session-id", "ID of the session to join").Required().StringVar(&cf.SessionID)
	// play
	play := app.Command("play", "Replay the recorded SSH session")
	play.Flag("cluster", clusterHelp).Short('c').StringVar(&cf.SiteName)
	play.Flag("format", defaults.FormatFlagDescription(
		teleport.PTY, teleport.JSON, teleport.YAML,
	)).Short('f').Default(teleport.PTY).EnumVar(&cf.Format, teleport.PTY, teleport.JSON, teleport.YAML)
	play.Arg("session-id", "ID of the session to play").Required().StringVar(&cf.SessionID)

	// scp
	scp := app.Command("scp", "Secure file copy")
	scp.Flag("cluster", clusterHelp).Short('c').StringVar(&cf.SiteName)
	scp.Arg("from, to", "Source and destination to copy").Required().StringsVar(&cf.CopySpec)
	scp.Flag("recursive", "Recursive copy of subdirectories").Short('r').BoolVar(&cf.RecursiveCopy)
	scp.Flag("port", "Port to connect to on the remote host").Short('P').Int32Var(&cf.NodePort)
	scp.Flag("preserve", "Preserves access and modification times from the original file").Short('p').BoolVar(&cf.PreserveAttrs)
	scp.Flag("quiet", "Quiet mode").Short('q').BoolVar(&cf.Quiet)
	// ls
	ls := app.Command("ls", "List remote SSH nodes")
	ls.Flag("cluster", clusterHelp).Short('c').StringVar(&cf.SiteName)
	ls.Flag("verbose", "One-line output (for text format), including node UUIDs").Short('v').BoolVar(&cf.Verbose)
	ls.Flag("format", defaults.FormatFlagDescription(
		teleport.Text, teleport.JSON, teleport.YAML, teleport.Names,
	)).Short('f').Default(teleport.Text).EnumVar(&cf.Format, teleport.Text, teleport.JSON, teleport.YAML, teleport.Names)
	ls.Arg("labels", labelHelp).StringVar(&cf.UserHost)
	ls.Flag("search", searchHelp).StringVar(&cf.SearchKeywords)
	ls.Flag("query", queryHelp).StringVar(&cf.PredicateExpression)
	ls.Flag("all", "List nodes from all clusters and proxies.").Short('R').BoolVar(&cf.ListAll)
	// clusters
	clusters := app.Command("clusters", "List available Teleport clusters")
	clusters.Flag("format", defaults.FormatFlagDescription(defaults.DefaultFormats...)).Short('f').Default(teleport.Text).EnumVar(&cf.Format, defaults.DefaultFormats...)
	clusters.Flag("quiet", "Quiet mode").Short('q').BoolVar(&cf.Quiet)

	// login logs in with remote proxy and obtains a "session certificate" which gets
	// stored in ~/.tsh directory
	login := app.Command("login", "Log in to a cluster and retrieve the session certificate")
	login.Flag("out", "Identity output").Short('o').AllowDuplicate().StringVar(&cf.IdentityFileOut)
	login.Flag("format", fmt.Sprintf("Identity format: %s, %s (for OpenSSH compatibility) or %s (for kubeconfig)",
		identityfile.DefaultFormat,
		identityfile.FormatOpenSSH,
		identityfile.FormatKubernetes,
	)).Default(string(identityfile.DefaultFormat)).Short('f').StringVar((*string)(&cf.IdentityFormat))
	login.Flag("overwrite", "Whether to overwrite the existing identity file.").BoolVar(&cf.IdentityOverwrite)
	login.Flag("request-roles", "Request one or more extra roles").StringVar(&cf.DesiredRoles)
	login.Flag("request-reason", "Reason for requesting additional roles").StringVar(&cf.RequestReason)
	login.Flag("request-reviewers", "Suggested reviewers for role request").StringVar(&cf.SuggestedReviewers)
	login.Flag("request-nowait", "Finish without waiting for request resolution").BoolVar(&cf.NoWait)
	login.Flag("request-id", "Login with the roles requested in the given request").StringVar(&cf.RequestID)
	login.Arg("cluster", clusterHelp).StringVar(&cf.SiteName)
	login.Flag("browser", browserHelp).StringVar(&cf.Browser)
	login.Flag("kube-cluster", "Name of the Kubernetes cluster to login to").StringVar(&cf.KubernetesCluster)
	login.Flag("verbose", "Show extra status information").Short('v').BoolVar(&cf.Verbose)
	login.Alias(loginUsageFooter)

	// logout deletes obtained session certificates in ~/.tsh
	logout := app.Command("logout", "Delete a cluster certificate")

	// bench
	bench := app.Command("bench", "Run shell or execute a command on a remote SSH node").Hidden()
	bench.Flag("cluster", clusterHelp).Short('c').StringVar(&cf.SiteName)
	bench.Arg("[user@]host", "Remote hostname and the login to use").Required().StringVar(&cf.UserHost)
	bench.Arg("command", "Command to execute on a remote host").Required().StringsVar(&cf.RemoteCommand)
	bench.Flag("port", "SSH port on a remote host").Short('p').Int32Var(&cf.NodePort)
	bench.Flag("duration", "Test duration").Default("1s").DurationVar(&cf.BenchDuration)
	bench.Flag("rate", "Requests per second rate").Default("10").IntVar(&cf.BenchRate)
	bench.Flag("interactive", "Create interactive SSH session").BoolVar(&cf.BenchInteractive)
	bench.Flag("export", "Export the latency profile").BoolVar(&cf.BenchExport)
	bench.Flag("path", "Directory to save the latency profile to, default path is the current directory").Default(".").StringVar(&cf.BenchExportPath)
	bench.Flag("ticks", "Ticks per half distance").Default("100").Int32Var(&cf.BenchTicks)
	bench.Flag("scale", "Value scale in which to scale the recorded values").Default("1.0").Float64Var(&cf.BenchValueScale)

	// show key
	show := app.Command("show", "Read an identity from file and print to stdout").Hidden()
	show.Arg("identity_file", "The file containing a public key or a certificate").Required().StringVar(&cf.IdentityFileIn)

	// The status command shows which proxy the user is logged into and metadata
	// about the certificate.
	status := app.Command("status", "Display the list of proxy servers and retrieved certificates")
	status.Flag("format", defaults.FormatFlagDescription(defaults.DefaultFormats...)).Short('f').Default(teleport.Text).EnumVar(&cf.Format, defaults.DefaultFormats...)
	status.Flag("verbose", "Show extra status information after successful login").Short('v').BoolVar(&cf.Verbose)

	// The environment command prints out environment variables for the configured
	// proxy and cluster. Can be used to create sessions "sticky" to a terminal
	// even if the user runs "tsh login" again in another window.
	environment := app.Command("env", "Print commands to set Teleport session environment variables")
	environment.Flag("format", defaults.FormatFlagDescription(defaults.DefaultFormats...)).Short('f').Default(teleport.Text).EnumVar(&cf.Format, defaults.DefaultFormats...)
	environment.Flag("unset", "Print commands to clear Teleport session environment variables").BoolVar(&cf.unsetEnvironment)

	req := app.Command("request", "Manage access requests").Alias("requests")

	reqList := req.Command("ls", "List access requests").Alias("list")
	reqList.Flag("format", defaults.FormatFlagDescription(defaults.DefaultFormats...)).Short('f').Default(teleport.Text).EnumVar(&cf.Format, defaults.DefaultFormats...)
	reqList.Flag("reviewable", "Only show requests reviewable by current user").BoolVar(&cf.ReviewableRequests)
	reqList.Flag("suggested", "Only show requests that suggest current user as reviewer").BoolVar(&cf.SuggestedRequests)
	reqList.Flag("my-requests", "Only show requests created by current user").BoolVar(&cf.MyRequests)

	reqShow := req.Command("show", "Show request details").Alias("details")
	reqShow.Flag("format", defaults.FormatFlagDescription(defaults.DefaultFormats...)).Short('f').Default(teleport.Text).EnumVar(&cf.Format, defaults.DefaultFormats...)
	reqShow.Arg("request-id", "ID of the target request").Required().StringVar(&cf.RequestID)

	reqCreate := req.Command("new", "Create a new access request").Alias("create")
	reqCreate.Flag("roles", "Roles to be requested").StringVar(&cf.DesiredRoles)
	reqCreate.Flag("reason", "Reason for requesting").StringVar(&cf.RequestReason)
	reqCreate.Flag("reviewers", "Suggested reviewers").StringVar(&cf.SuggestedReviewers)
	reqCreate.Flag("nowait", "Finish without waiting for request resolution").BoolVar(&cf.NoWait)
	reqCreate.Flag("resource", "Resource ID to be requested").StringsVar(&cf.RequestedResourceIDs)

	reqReview := req.Command("review", "Review an access request")
	reqReview.Arg("request-id", "ID of target request").Required().StringVar(&cf.RequestID)
	reqReview.Flag("approve", "Review proposes approval").BoolVar(&cf.Approve)
	reqReview.Flag("deny", "Review proposes denial").BoolVar(&cf.Deny)
	reqReview.Flag("reason", "Review reason message").StringVar(&cf.ReviewReason)

	reqSearch := req.Command("search", "Search for resources to request access to")
	reqSearch.Flag("kind",
		fmt.Sprintf("Resource kind to search for (%s)",
			strings.Join(types.RequestableResourceKinds, ", ")),
	).Required().EnumVar(&cf.ResourceKind, types.RequestableResourceKinds...)
	reqSearch.Flag("search", searchHelp).StringVar(&cf.SearchKeywords)
	reqSearch.Flag("query", queryHelp).StringVar(&cf.PredicateExpression)
	reqSearch.Flag("labels", labelHelp).StringVar(&cf.UserHost)

	reqDrop := req.Command("drop", "Drop one more access requests from current identity")
	reqDrop.Arg("request-id", "IDs of requests to drop (default drops all requests)").Default("*").StringsVar(&cf.RequestIDs)

	// Kubernetes subcommands.
	kube := newKubeCommand(app)
	// MFA subcommands.
	mfa := newMFACommand(app)

	config := app.Command("config", "Print OpenSSH configuration details")

	f2 := app.Command("fido2", "FIDO2 commands").Hidden()
	f2Diag := f2.Command("diag", "Run FIDO2 diagnostics").Hidden()

	// touchid subcommands.
	tid := newTouchIDCommand(app)

	if runtime.GOOS == constants.WindowsOS {
		bench.Hidden()
	}

	var err error

	cf.executablePath, err = os.Executable()
	if err != nil {
		return trace.Wrap(err)
	}

	// configs
	setEnvFlags(&cf, os.Getenv)

	confOptions, err := loadAllConfigs(cf)
	if err != nil {
		return trace.Wrap(err)
	}
	cf.TshConfig = *confOptions

	// aliases
	ar := newAliasRunner(cf.TshConfig.Aliases)
	aliasCommand, runtimeArgs := findAliasCommand(args)
	if aliasDefinition, ok := ar.getAliasDefinition(aliasCommand); ok {
		return ar.runAlias(ctx, aliasCommand, aliasDefinition, cf.executablePath, runtimeArgs)
	}

	// parse CLI commands+flags:
	utils.UpdateAppUsageTemplate(app, args)
	command, err := app.Parse(args)
	if errors.Is(err, kingpin.ErrExpectedCommand) {
		if _, ok := cf.TshConfig.Aliases[aliasCommand]; ok {
			log.Debugf("Failing due to recursive alias %q. Aliases seen: %v", aliasCommand, ar.getSeenAliases())
			return trace.BadParameter("recursive alias %q; correct alias definition and try again", aliasCommand)
		}
	}

	// prevent Kingpin from calling os.Exit(), we want to handle errors ourselves.
	// shouldTerminate will be checked after app.Parse() call.
	var shouldTerminate *int
	app.Terminate(func(exitCode int) {
		// make non-zero exit code sticky
		if exitCode == 0 && shouldTerminate != nil {
			return
		}
		shouldTerminate = &exitCode
	})

	if err != nil {
		app.Usage(args)
		return trace.Wrap(err)
	}

	// handle: help command, --help flag, version command, ...
	if shouldTerminate != nil {
		os.Exit(*shouldTerminate)
	}

	cf.command = command
	// Did we initially get the Username from flags/env?
	cf.ExplicitUsername = cf.Username != ""

	// apply any options after parsing of arguments to ensure
	// that defaults don't overwrite options.
	for _, opt := range opts {
		if err := opt(&cf); err != nil {
			return trace.Wrap(err)
		}
	}

	// Enable debug logging if requested by --debug.
	// If TELEPORT_DEBUG was set, it was already enabled by prior call to initLogger().
	initLogger(&cf)

	// Connect to the span exporter and initialize the trace provider only if
	// the --trace flag was set.
	if cf.SampleTraces {
		provider, err := newTraceProvider(&cf, command, []string{login.FullCommand()})
		if err != nil {
			log.WithError(err).Debug("failed to set up span forwarding.")
		} else {
			// only update the provider if we successfully set it up
			cf.TracingProvider = provider

			// ensure that the provider is shutdown on exit to flush any spans
			// that haven't been forwarded yet.
			defer func() {
				shutdownCtx, cancel := context.WithTimeout(cf.Context, 1*time.Second)
				defer cancel()
				err := provider.Shutdown(shutdownCtx)
				if err != nil && !strings.Contains(err.Error(), context.DeadlineExceeded.Error()) {
					log.WithError(err).Debugf("failed to shutdown trace provider")
				}
			}()
		}
	}

	// start the span for the command and update the config context so that all spans created
	// in the future will be rooted at this span.
	ctx, span := cf.TracingProvider.Tracer(teleport.ComponentTSH).Start(cf.Context, command)
	cf.Context = ctx
	defer span.End()

	if err := client.ValidateAgentKeyOption(cf.AddKeysToAgent); err != nil {
		return trace.Wrap(err)
	}

	if cpuProfile != "" {
		log.Debugf("writing CPU profile to %v", cpuProfile)
		f, err := os.Create(cpuProfile)
		if err != nil {
			return trace.Wrap(err)
		}
		defer f.Close()
		if err := pprof.StartCPUProfile(f); err != nil {
			return trace.Wrap(err)
		}
		defer pprof.StopCPUProfile()
	}

	if memProfile != "" {
		log.Debugf("writing memory profile to %v", memProfile)
		defer func() {
			f, err := os.Create(memProfile)
			if err != nil {
				log.Errorf("could not open memory profile: %v", err)
				return
			}
			defer f.Close()
			runtime.GC()
			if err := pprof.WriteHeapProfile(f); err != nil {
				log.Errorf("could not write memory profile: %v", err)
				return
			}
		}()
	}

	switch command {
	case ver.FullCommand():
		err = onVersion(&cf)
	case ssh.FullCommand():
		err = onSSH(&cf)
	case bench.FullCommand():
		err = onBenchmark(&cf)
	case join.FullCommand():
		err = onJoin(&cf)
	case scp.FullCommand():
		err = onSCP(&cf)
	case play.FullCommand():
		err = onPlay(&cf)
	case ls.FullCommand():
		err = onListNodes(&cf)
	case clusters.FullCommand():
		err = onListClusters(&cf)
	case login.FullCommand():
		err = onLogin(&cf)
	case logout.FullCommand():
		if err := refuseArgs(logout.FullCommand(), args); err != nil {
			return trace.Wrap(err)
		}
		err = onLogout(&cf)
	case show.FullCommand():
		err = onShow(&cf)
	case status.FullCommand():
		err = onStatus(&cf)
	case lsApps.FullCommand():
		err = onApps(&cf)
	case lsRecordings.FullCommand():
		err = onRecordings(&cf)
	case appLogin.FullCommand():
		err = onAppLogin(&cf)
	case appLogout.FullCommand():
		err = onAppLogout(&cf)
	case appConfig.FullCommand():
		err = onAppConfig(&cf)
	case kube.credentials.FullCommand():
		err = kube.credentials.run(&cf)
	case kube.ls.FullCommand():
		err = kube.ls.run(&cf)
	case kube.login.FullCommand():
		err = kube.login.run(&cf)
	case kube.sessions.FullCommand():
		err = kube.sessions.run(&cf)
	case kube.exec.FullCommand():
		err = kube.exec.run(&cf)
	case kube.join.FullCommand():
		err = kube.join.run(&cf)

	case proxySSH.FullCommand():
		err = onProxyCommandSSH(&cf)
	case proxyDB.FullCommand():
		err = onProxyCommandDB(&cf)
	case proxyApp.FullCommand():
		err = onProxyCommandApp(&cf)
	case proxyAWS.FullCommand():
		err = onProxyCommandAWS(&cf)

	case dbList.FullCommand():
		err = onListDatabases(&cf)
	case dbLogin.FullCommand():
		err = onDatabaseLogin(&cf)
	case dbLogout.FullCommand():
		err = onDatabaseLogout(&cf)
	case dbEnv.FullCommand():
		err = onDatabaseEnv(&cf)
	case dbConfig.FullCommand():
		err = onDatabaseConfig(&cf)
	case dbConnect.FullCommand():
		err = onDatabaseConnect(&cf)
	case environment.FullCommand():
		err = onEnvironment(&cf)
	case mfa.ls.FullCommand():
		err = mfa.ls.run(&cf)
	case mfa.add.FullCommand():
		err = mfa.add.run(&cf)
	case mfa.rm.FullCommand():
		err = mfa.rm.run(&cf)
	case reqList.FullCommand():
		err = onRequestList(&cf)
	case reqShow.FullCommand():
		err = onRequestShow(&cf)
	case reqCreate.FullCommand():
		err = onRequestCreate(&cf)
	case reqReview.FullCommand():
		err = onRequestReview(&cf)
	case reqSearch.FullCommand():
		err = onRequestSearch(&cf)
	case reqDrop.FullCommand():
		err = onRequestDrop(&cf)
	case config.FullCommand():
		err = onConfig(&cf)
	case aws.FullCommand():
		err = onAWS(&cf)
	case daemonStart.FullCommand():
		err = onDaemonStart(&cf)
	case f2Diag.FullCommand():
		err = onFIDO2Diag(&cf)
	case tid.diag.FullCommand():
		err = tid.diag.run(&cf)
	default:
		// Handle commands that might not be available.
		switch {
		case tid.ls != nil && command == tid.ls.FullCommand():
			err = tid.ls.run(&cf)
		case tid.rm != nil && command == tid.rm.FullCommand():
			err = tid.rm.run(&cf)
		default:
			// This should only happen when there's a missing switch case above.
			err = trace.BadParameter("command %q not configured", command)
		}
	}

	if trace.IsNotImplemented(err) {
		return handleUnimplementedError(ctx, err, cf)
	}

	return trace.Wrap(err)
}

// newTraceProvider initializes the tracing provider and exports all recorded spans
// to the auth server to be forwarded to the telemetry backend. The whitelist allows
// certain commands to have exporting spans be a no-op. Since the provider requires
// connecting to the auth server, this means a user may have to log in first before
// the provider can be created. By whitelisting the login command we can avoid having
// users logging in twice at the expense of not exporting spans for the login command.
func newTraceProvider(cf *CLIConf, command string, whitelist []string) (*tracing.Provider, error) {
	// don't record any spans for commands that have been whitelisted
	for _, c := range whitelist {
		if strings.EqualFold(command, c) {
			return tracing.NoopProvider(), nil
		}
	}

	tc, err := makeClient(cf, true)
	if err != nil {
		return nil, trace.Wrap(err)
	}

	var traceclt *apitracing.Client
	err = client.RetryWithRelogin(cf.Context, tc, func() error {
		traceclt, err = tc.NewTracingClient(cf.Context)
		return err
	})
	if err != nil {
		return nil, trace.Wrap(err)
	}

	provider, err := tracing.NewTraceProvider(cf.Context,
		tracing.Config{
			Service: teleport.ComponentTSH,
			Client:  traceclt,
			// We are using 1 here to record all spans as a result of this tsh command. Teleport
			// will respect the recording flag of remote spans even if the spans it generates
			// wouldn't otherwise be recorded due to its configured sampling rate.
			SamplingRate: 1.0,
		})
	if err != nil {
		return nil, trace.NewAggregate(err, traceclt.Close())
	}

	return provider, nil
}

// onVersion prints version info.
func onVersion(cf *CLIConf) error {
	proxyVersion, err := fetchProxyVersion(cf)
	if err != nil {
		fmt.Fprintf(cf.Stderr(), "Failed to fetch proxy version: %s\n", err)
	}

	format := strings.ToLower(cf.Format)
	switch format {
	case teleport.Text, "":
		utils.PrintVersion()
		if proxyVersion != "" {
			fmt.Printf("Proxy version: %s\n", proxyVersion)
		}
	case teleport.JSON, teleport.YAML:
		out, err := serializeVersion(format, proxyVersion)
		if err != nil {
			return trace.Wrap(err)
		}
		fmt.Println(out)
	default:
		return trace.BadParameter("unsupported format %q", cf.Format)
	}

	return nil
}

// fetchProxyVersion returns the current version of the Teleport Proxy.
func fetchProxyVersion(cf *CLIConf) (string, error) {
	profile, _, err := client.Status(cf.HomePath, cf.Proxy)
	if err != nil {
		if trace.IsNotFound(err) {
			return "", nil
		}
		return "", trace.Wrap(err)
	}

	if profile == nil {
		return "", nil
	}

	tc, err := makeClient(cf, false)
	if err != nil {
		return "", trace.Wrap(err)
	}

	ctx, cancel := context.WithTimeout(cf.Context, time.Second*5)
	defer cancel()
	pingRes, err := tc.Ping(ctx)
	if err != nil {
		return "", trace.Wrap(err)
	}

	return pingRes.ServerVersion, nil
}

func serializeVersion(format string, proxyVersion string) (string, error) {
	versionInfo := struct {
		Version      string `json:"version"`
		Gitref       string `json:"gitref"`
		Runtime      string `json:"runtime"`
		ProxyVersion string `json:"proxyVersion,omitempty"`
	}{
		teleport.Version,
		teleport.Gitref,
		runtime.Version(),
		proxyVersion,
	}
	var out []byte
	var err error
	if format == teleport.JSON {
		out, err = utils.FastMarshalIndent(versionInfo, "", "  ")
	} else {
		out, err = yaml.Marshal(versionInfo)
	}
	return string(out), trace.Wrap(err)
}

// onPlay is used to interact with recorded sessions.
// It has several modes:
//
// 1. If --format is "pty" (the default), then the recorded
//    session is played back in the user's terminal.
// 2. Otherwise, `tsh play` is used to export a session from the
//    binary protobuf format into YAML or JSON.
//
// Each of these modes has two subcases:
// a) --session-id ends with ".tar" - tsh operates on a local file
//    containing a previously downloaded session
// b) --session-id is the ID of a session - tsh operates on the session
//    recording by connecting to the Teleport cluster
func onPlay(cf *CLIConf) error {
	if format := strings.ToLower(cf.Format); format == teleport.PTY {
		return playSession(cf)
	}
	return exportSession(cf)
}

func exportSession(cf *CLIConf) error {
	format := strings.ToLower(cf.Format)
	isLocalFile := path.Ext(cf.SessionID) == ".tar"
	if isLocalFile {
		return trace.Wrap(exportFile(cf.Context, cf.SessionID, format))
	}

	tc, err := makeClient(cf, true)
	if err != nil {
		return trace.Wrap(err)
	}
	events, err := tc.GetSessionEvents(cf.Context, cf.Namespace, cf.SessionID)
	if err != nil {
		return trace.Wrap(err)
	}
	for _, event := range events {
		// when playing from a file, id is not included, this
		// makes the outputs otherwise identical
		delete(event, "id")
		var e []byte
		var err error
		if format == teleport.JSON {
			e, err = utils.FastMarshal(event)
		} else {
			e, err = yaml.Marshal(event)
		}
		if err != nil {
			return trace.Wrap(err)
		}
		fmt.Println(string(e))
	}
	return nil
}

func playSession(cf *CLIConf) error {
	isLocalFile := path.Ext(cf.SessionID) == ".tar"
	if isLocalFile {
		sid := sessionIDFromPath(cf.SessionID)
		tarFile, err := os.Open(cf.SessionID)
		if err != nil {
			return trace.ConvertSystemError(err)
		}
		defer tarFile.Close()
		if err := client.PlayFile(cf.Context, tarFile, sid); err != nil {
			return trace.Wrap(err)
		}
		return nil
	}
	tc, err := makeClient(cf, true)
	if err != nil {
		return trace.Wrap(err)
	}
	if err := tc.Play(cf.Context, cf.Namespace, cf.SessionID); err != nil {
		if trace.IsNotFound(err) {
			log.WithError(err).Debug("error playing session")
			return trace.NotFound("Recording for session %s not found.", cf.SessionID)
		}
		return trace.Wrap(err)
	}
	return nil
}

func sessionIDFromPath(path string) string {
	fileName := filepath.Base(path)
	return strings.TrimSuffix(fileName, ".tar")
}

// exportFile converts the binary protobuf events from the file
// identified by path to text (JSON/YAML) and writes the converted
// events to standard out.
func exportFile(ctx context.Context, path string, format string) error {
	f, err := os.Open(path)
	if err != nil {
		return trace.ConvertSystemError(err)
	}
	defer f.Close()
	err = events.Export(ctx, f, os.Stdout, format)
	if err != nil {
		return trace.Wrap(err)
	}
	return nil
}

// onLogin logs in with remote proxy and gets signed certificates
func onLogin(cf *CLIConf) error {
	autoRequest := true
	// special case: --request-roles=no disables auto-request behavior.
	if cf.DesiredRoles == "no" {
		autoRequest = false
		cf.DesiredRoles = ""
	}

	if cf.IdentityFileIn != "" {
		return trace.BadParameter("-i flag cannot be used here")
	}

	switch cf.IdentityFormat {
	case identityfile.FormatFile, identityfile.FormatOpenSSH, identityfile.FormatKubernetes:
	default:
		return trace.BadParameter("invalid identity format: %s", cf.IdentityFormat)
	}

	// Get the status of the active profile as well as the status
	// of any other proxies the user is logged into.
	profile, profiles, err := client.Status(cf.HomePath, cf.Proxy)
	if err != nil {
		if !trace.IsNotFound(err) {
			return trace.Wrap(err)
		}
	}

	// make the teleport client and retrieve the certificate from the proxy:
	tc, err := makeClient(cf, true)
	if err != nil {
		return trace.Wrap(err)
	}
	tc.HomePath = cf.HomePath

	// client is already logged in and profile is not expired
	if profile != nil && !profile.IsExpired(clockwork.NewRealClock()) {
		switch {
		// in case if nothing is specified, re-fetch kube clusters and print
		// current status
		//   OR
		// in case if parameters match, re-fetch kube clusters and print
		// current status
		case cf.Proxy == "" && cf.SiteName == "" && cf.DesiredRoles == "" && cf.RequestID == "" && cf.IdentityFileOut == "" ||
			host(cf.Proxy) == host(profile.ProxyURL.Host) && cf.SiteName == profile.Cluster && cf.DesiredRoles == "" && cf.RequestID == "":
			_, err := tc.PingAndShowMOTD(cf.Context)
			if err != nil {
				return trace.Wrap(err)
			}
			if err := updateKubeConfig(cf, tc, ""); err != nil {
				return trace.Wrap(err)
			}
			env := getTshEnv()
			active, others := makeAllProfileInfo(profile, profiles, env)
			printProfiles(cf.Debug, active, others, env, cf.Verbose)

			return nil

		// if the proxy names match but nothing else is specified; show motd and update active profile and kube configs
		case host(cf.Proxy) == host(profile.ProxyURL.Host) &&
			cf.SiteName == "" && cf.DesiredRoles == "" && cf.RequestID == "" && cf.IdentityFileOut == "":
			_, err := tc.PingAndShowMOTD(cf.Context)
			if err != nil {
				return trace.Wrap(err)
			}

			if err := tc.SaveProfile(cf.HomePath, true); err != nil {
				return trace.Wrap(err)
			}
			if err := updateKubeConfig(cf, tc, ""); err != nil {
				return trace.Wrap(err)
			}

			return trace.Wrap(onStatus(cf))

		// proxy is unspecified or the same as the currently provided proxy,
		// but cluster is specified, treat this as selecting a new cluster
		// for the same proxy
		case (cf.Proxy == "" || host(cf.Proxy) == host(profile.ProxyURL.Host)) && cf.SiteName != "":
			_, err := tc.PingAndShowMOTD(cf.Context)
			if err != nil {
				return trace.Wrap(err)
			}
			// trigger reissue, preserving any active requests.
			err = tc.ReissueUserCerts(cf.Context, client.CertCacheKeep, client.ReissueParams{
				AccessRequests: profile.ActiveRequests.AccessRequests,
				RouteToCluster: cf.SiteName,
			})
			if err != nil {
				return trace.Wrap(err)
			}
			if err := tc.SaveProfile(cf.HomePath, true); err != nil {
				return trace.Wrap(err)
			}
			if err := updateKubeConfig(cf, tc, ""); err != nil {
				return trace.Wrap(err)
			}

			return trace.Wrap(onStatus(cf))
		// proxy is unspecified or the same as the currently provided proxy,
		// but desired roles or request ID is specified, treat this as a
		// privilege escalation request for the same login session.
		case (cf.Proxy == "" || host(cf.Proxy) == host(profile.ProxyURL.Host)) && (cf.DesiredRoles != "" || cf.RequestID != "") && cf.IdentityFileOut == "":
			_, err := tc.PingAndShowMOTD(cf.Context)
			if err != nil {
				return trace.Wrap(err)
			}
			if err := executeAccessRequest(cf, tc); err != nil {
				return trace.Wrap(err)
			}
			if err := updateKubeConfig(cf, tc, ""); err != nil {
				return trace.Wrap(err)
			}
			return trace.Wrap(onStatus(cf))

		// otherwise just pass through to standard login
		default:

		}
	}

	if cf.Username == "" {
		cf.Username = tc.Username
	}

	// -i flag specified? save the retrieved cert into an identity file
	makeIdentityFile := (cf.IdentityFileOut != "")

	// stdin hijack is OK for login, since it tsh doesn't read input after the
	// login ceremony is complete.
	// Only allow the option during the login ceremony.
	tc.AllowStdinHijack = true

	key, err := tc.Login(cf.Context)
	if err != nil {
		if !cf.ExplicitUsername && auth.IsInvalidLocalCredentialError(err) {
			fmt.Fprintf(os.Stderr, "\nhint: set the --user flag to log in as a specific user, or leave it empty to use the system user (%v)\n\n", tc.Username)
		}
		return trace.Wrap(err)
	}
	tc.AllowStdinHijack = false

	// the login operation may update the username and should be considered the more
	// "authoritative" source.
	cf.Username = tc.Username

	// TODO(fspmarshall): Refactor access request & cert reissue logic to allow
	// access requests to be applied to identity files.

	if makeIdentityFile {
		if err := setupNoninteractiveClient(tc, key); err != nil {
			return trace.Wrap(err)
		}
		// key.TrustedCA at this point only has the CA of the root cluster we
		// logged into. We need to fetch all the CAs for leaf clusters too, to
		// make them available in the identity file.
		rootClusterName := key.TrustedCA[0].ClusterName
		authorities, err := tc.GetTrustedCA(cf.Context, rootClusterName)
		if err != nil {
			return trace.Wrap(err)
		}
		key.TrustedCA = auth.AuthoritiesToTrustedCerts(authorities)

		filesWritten, err := identityfile.Write(identityfile.WriteConfig{
			OutputPath:           cf.IdentityFileOut,
			Key:                  key,
			Format:               cf.IdentityFormat,
			KubeProxyAddr:        tc.KubeClusterAddr(),
			OverwriteDestination: cf.IdentityOverwrite,
		})
		if err != nil {
			return trace.Wrap(err)
		}
		fmt.Printf("\nThe certificate has been written to %s\n", strings.Join(filesWritten, ","))
		return nil
	}

	if err := tc.ActivateKey(cf.Context, key); err != nil {
		return trace.Wrap(err)
	}

	// If the proxy is advertising that it supports Kubernetes, update kubeconfig.
	if tc.KubeProxyAddr != "" {
		if err := updateKubeConfig(cf, tc, ""); err != nil {
			return trace.Wrap(err)
		}
	}

	// Regular login without -i flag.
	if err := tc.SaveProfile(cf.HomePath, true); err != nil {
		return trace.Wrap(err)
	}

	if autoRequest && cf.DesiredRoles == "" && cf.RequestID == "" {
		var requireReason, auto bool
		var prompt string
		roleNames, err := key.CertRoles()
		if err != nil {
			logoutErr := tc.Logout()
			return trace.NewAggregate(err, logoutErr)
		}
		// load all roles from root cluster and collect relevant options.
		// the normal one-off TeleportClient methods don't re-use the auth server
		// connection, so we use WithRootClusterClient to speed things up.
		err = tc.WithRootClusterClient(cf.Context, func(clt auth.ClientI) error {
			for _, roleName := range roleNames {
				role, err := clt.GetRole(cf.Context, roleName)
				if err != nil {
					return trace.Wrap(err)
				}
				requireReason = requireReason || role.GetOptions().RequestAccess.RequireReason()
				auto = auto || role.GetOptions().RequestAccess.ShouldAutoRequest()
				if prompt == "" {
					prompt = role.GetOptions().RequestPrompt
				}
			}
			return nil
		})
		if err != nil {
			logoutErr := tc.Logout()
			return trace.NewAggregate(err, logoutErr)
		}
		if requireReason && cf.RequestReason == "" {
			msg := "--request-reason must be specified"
			if prompt != "" {
				msg = msg + ", prompt=" + prompt
			}
			err := trace.BadParameter(msg)
			logoutErr := tc.Logout()
			return trace.NewAggregate(err, logoutErr)
		}
		if auto {
			cf.DesiredRoles = "*"
		}
	}

	if cf.DesiredRoles != "" || cf.RequestID != "" {
		fmt.Println("") // visually separate access request output
		if err := executeAccessRequest(cf, tc); err != nil {
			logoutErr := tc.Logout()
			return trace.NewAggregate(err, logoutErr)
		}
	}

	// Update the command line flag for the proxy to make sure any advertised
	// settings are picked up.
	webProxyHost, _ := tc.WebProxyHostPort()
	cf.Proxy = webProxyHost

	// Print status to show information of the logged in user.
	if err := onStatus(cf); err != nil {
		return trace.Wrap(err)
	}

	// Display any license compliance warnings
	resp, err := tc.Ping(cf.Context)
	if err != nil {
		return trace.Wrap(err)
	}
	for _, warning := range resp.LicenseWarnings {
		fmt.Fprintf(os.Stderr, "%s\n\n", warning)
	}

	return nil
}

// setupNoninteractiveClient sets up existing client to use
// non-interactive authentication methods
func setupNoninteractiveClient(tc *client.TeleportClient, key *client.Key) error {
	certUsername, err := key.CertUsername()
	if err != nil {
		return trace.Wrap(err)
	}
	tc.Username = certUsername

	// Extract and set the HostLogin to be the first principal. It doesn't
	// matter what the value is, but some valid principal has to be set
	// otherwise the certificate won't be validated.
	certPrincipals, err := key.CertPrincipals()
	if err != nil {
		return trace.Wrap(err)
	}
	if len(certPrincipals) == 0 {
		return trace.BadParameter("no principals found")
	}
	tc.HostLogin = certPrincipals[0]

	identityAuth, err := authFromIdentity(key)
	if err != nil {
		return trace.Wrap(err)
	}

	rootCluster, err := key.RootClusterName()
	if err != nil {
		return trace.Wrap(err)
	}
	tc.TLS, err = key.TeleportClientTLSConfig(nil, []string{rootCluster})
	if err != nil {
		return trace.Wrap(err)
	}
	tc.AuthMethods = []ssh.AuthMethod{identityAuth}
	tc.Interactive = false
	tc.SkipLocalAuth = true

	// When user logs in for the first time without a CA in ~/.tsh/known_hosts,
	// and specifies the -out flag, we need to avoid writing anything to
	// ~/.tsh/ but still validate the proxy cert. Because the existing
	// client.Client methods have a side-effect of persisting the CA on disk,
	// we do all of this by hand.
	//
	// Wrap tc.HostKeyCallback with a another checker. This outer checker uses
	// key.TrustedCA to validate the remote host cert first, before falling
	// back to the original HostKeyCallback.
	oldHostKeyCallback := tc.HostKeyCallback
	tc.HostKeyCallback = func(hostname string, remote net.Addr, hostKey ssh.PublicKey) error {
		checker := ssh.CertChecker{
			// ssh.CertChecker will parse hostKey, extract public key of the
			// signer (CA) and call IsHostAuthority. IsHostAuthority in turn
			// has to match hostCAKey to any known trusted CA.
			IsHostAuthority: func(hostCAKey ssh.PublicKey, address string) bool {
				for _, ca := range key.TrustedCA {
					caKeys, err := ca.SSHCertPublicKeys()
					if err != nil {
						return false
					}
					for _, caKey := range caKeys {
						if apisshutils.KeysEqual(caKey, hostCAKey) {
							return true
						}
					}
				}
				return false
			},
		}
		err := checker.CheckHostKey(hostname, remote, hostKey)
		if err != nil {
			if oldHostKeyCallback == nil {
				return trace.Wrap(err)
			}
			errOld := oldHostKeyCallback(hostname, remote, hostKey)
			if errOld != nil {
				return trace.NewAggregate(err, errOld)
			}
		}
		return nil
	}
	return nil
}

// onLogout deletes a "session certificate" from ~/.tsh for a given proxy
func onLogout(cf *CLIConf) error {
	// Extract all clusters the user is currently logged into.
	active, available, err := client.Status(cf.HomePath, "")
	if err != nil {
		if trace.IsNotFound(err) {
			fmt.Printf("All users logged out.\n")
			return nil
		} else if trace.IsAccessDenied(err) {
			fmt.Printf("%v: Logged in user does not have the correct permissions\n", err)
			return nil
		}
		return trace.Wrap(err)
	}
	profiles := append([]*client.ProfileStatus{}, available...)
	if active != nil {
		profiles = append(profiles, active)
	}

	// Extract the proxy name.
	proxyHost, _, err := net.SplitHostPort(cf.Proxy)
	if err != nil {
		proxyHost = cf.Proxy
	}

	switch {
	// Proxy and username for key to remove.
	case proxyHost != "" && cf.Username != "":
		tc, err := makeClient(cf, true)
		if err != nil {
			return trace.Wrap(err)
		}

		// Load profile for the requested proxy/user.
		profile, err := client.StatusFor(cf.HomePath, proxyHost, cf.Username)
		if err != nil && !trace.IsNotFound(err) {
			return trace.Wrap(err)
		}

		// Log out user from the databases.
		if profile != nil {
			for _, db := range profile.Databases {
				log.Debugf("Logging %v out of database %v.", profile.Name, db)
				err = dbprofile.Delete(tc, db)
				if err != nil {
					return trace.Wrap(err)
				}
			}
		}

		// Remove keys for this user from disk and running agent.
		err = tc.Logout()
		if err != nil {
			if trace.IsNotFound(err) {
				fmt.Printf("User %v already logged out from %v.\n", cf.Username, proxyHost)
				return trace.Wrap(&exitCodeError{code: 1})
			}
			return trace.Wrap(err)
		}

		// Get the address of the active Kubernetes proxy to find AuthInfos,
		// Clusters, and Contexts in kubeconfig.
		clusterName, _ := tc.KubeProxyHostPort()
		if tc.SiteName != "" {
			clusterName = fmt.Sprintf("%v.%v", tc.SiteName, clusterName)
		}

		// Remove Teleport related entries from kubeconfig.
		log.Debugf("Removing Teleport related entries for '%v' from kubeconfig.", clusterName)
		err = kubeconfig.Remove("", clusterName)
		if err != nil {
			return trace.Wrap(err)
		}

		fmt.Printf("Logged out %v from %v.\n", cf.Username, proxyHost)
	// Remove all keys.
	case proxyHost == "" && cf.Username == "":
		// The makeClient function requires a proxy. However this value is not used
		// because the user will be logged out from all proxies. Pass a dummy value
		// to allow creation of the TeleportClient.
		cf.Proxy = "dummy:1234"
		tc, err := makeClient(cf, true)
		if err != nil {
			return trace.Wrap(err)
		}

		// Remove Teleport related entries from kubeconfig for all clusters.
		for _, profile := range profiles {
			log.Debugf("Removing Teleport related entries for '%v' from kubeconfig.", profile.Cluster)
			err = kubeconfig.Remove("", profile.Cluster)
			if err != nil {
				return trace.Wrap(err)
			}
		}

		// Remove all database access related profiles as well such as Postgres
		// connection service file.
		for _, profile := range profiles {
			for _, db := range profile.Databases {
				log.Debugf("Logging %v out of database %v.", profile.Name, db)
				err = dbprofile.Delete(tc, db)
				if err != nil {
					return trace.Wrap(err)
				}
			}
		}

		// Remove all keys from disk and the running agent.
		err = tc.LogoutAll()
		if err != nil {
			return trace.Wrap(err)
		}

		fmt.Printf("Logged out all users from all proxies.\n")
	default:
		fmt.Printf("Specify --proxy and --user to remove keys for specific user ")
		fmt.Printf("from a proxy or neither to log out all users from all proxies.\n")
	}
	return nil
}

// onListNodes executes 'tsh ls' command.
func onListNodes(cf *CLIConf) error {
	if cf.ListAll {
		return trace.Wrap(listNodesAllClusters(cf))
	}

	tc, err := makeClient(cf, true)
	if err != nil {
		return trace.Wrap(err)
	}

	// Get list of all nodes in backend and sort by "Node Name".
	var nodes []types.Server
	err = client.RetryWithRelogin(cf.Context, tc, func() error {
		nodes, err = tc.ListNodesWithFilters(cf.Context)
		return err
	})
	if err != nil {
		return trace.Wrap(err)
	}
	sort.Slice(nodes, func(i, j int) bool {
		return nodes[i].GetHostname() < nodes[j].GetHostname()
	})

	if err := printNodes(nodes, cf.Format, cf.Verbose); err != nil {
		return trace.Wrap(err)
	}

	return nil
}

type nodeListing struct {
	Proxy   string       `json:"proxy"`
	Cluster string       `json:"cluster"`
	Node    types.Server `json:"node"`
}

type nodeListings []nodeListing

func (l nodeListings) Len() int {
	return len(l)
}

func (l nodeListings) Less(i, j int) bool {
	if l[i].Proxy != l[j].Proxy {
		return l[i].Proxy < l[j].Proxy
	}
	if l[i].Cluster != l[j].Cluster {
		return l[i].Cluster < l[j].Cluster
	}
	return l[i].Node.GetHostname() < l[j].Node.GetHostname()
}

func (l nodeListings) Swap(i, j int) {
	l[i], l[j] = l[j], l[i]
}

func listNodesAllClusters(cf *CLIConf) error {
	var listings nodeListings

	err := forEachProfile(cf, func(tc *client.TeleportClient, profile *client.ProfileStatus) error {
		result, err := tc.ListNodesWithFiltersAllClusters(cf.Context)
		if err != nil {
			return trace.Wrap(err)
		}
		for clusterName, nodes := range result {
			for _, node := range nodes {
				listings = append(listings, nodeListing{
					Proxy:   profile.ProxyURL.Host,
					Cluster: clusterName,
					Node:    node,
				})
			}
		}
		return nil
	})
	if err != nil {
		return trace.Wrap(err)
	}

	sort.Sort(listings)

	format := strings.ToLower(cf.Format)
	switch format {
	case teleport.Text, "":
		printNodesWithClusters(listings, cf.Verbose)
	case teleport.JSON, teleport.YAML:
		out, err := serializeNodesWithClusters(listings, format)
		if err != nil {
			return trace.Wrap(err)
		}
		fmt.Println(out)
	default:
		return trace.BadParameter("unsupported format %q", format)
	}

	// Sometimes a user won't see any nodes because they're missing principals.
	if len(listings) == 0 {
		fmt.Fprintln(os.Stderr, missingPrincipalsFooter)
	}

	return nil
}

func printNodesWithClusters(nodes []nodeListing, verbose bool) {
	var rows [][]string
	for _, n := range nodes {
		rows = append(rows, getNodeRow(n.Proxy, n.Cluster, n.Node, verbose))
	}
	var t asciitable.Table
	if verbose {
		t = asciitable.MakeTable([]string{"Proxy", "Cluster", "Node Name", "Node ID", "Address", "Labels"}, rows...)
	} else {
		t = asciitable.MakeTableWithTruncatedColumn([]string{"Proxy", "Cluster", "Node Name", "Address", "Labels"}, rows, "Labels")
	}
	fmt.Println(t.AsBuffer().String())
}

func serializeNodesWithClusters(nodes []nodeListing, format string) (string, error) {
	var out []byte
	var err error
	if format == teleport.JSON {
		out, err = utils.FastMarshalIndent(nodes, "", "  ")
	} else {
		out, err = yaml.Marshal(nodes)
	}
	return string(out), trace.Wrap(err)
}

func getAccessRequest(ctx context.Context, tc *client.TeleportClient, requestID, username string) (types.AccessRequest, error) {
	var req types.AccessRequest
	err := tc.WithRootClusterClient(ctx, func(clt auth.ClientI) error {
		reqs, err := clt.GetAccessRequests(ctx, types.AccessRequestFilter{
			ID:   requestID,
			User: username,
		})
		if err != nil {
			return trace.Wrap(err)
		}
		if len(reqs) != 1 {
			return trace.BadParameter(`invalid access request "%v"`, requestID)
		}
		req = reqs[0]
		return nil
	})
	return req, trace.Wrap(err)
}

func createAccessRequest(cf *CLIConf) (types.AccessRequest, error) {
	roles := utils.SplitIdentifiers(cf.DesiredRoles)
	reviewers := utils.SplitIdentifiers(cf.SuggestedReviewers)
	var requestedResourceIDs []types.ResourceID
	for _, resourceIDString := range cf.RequestedResourceIDs {
		resourceID, err := types.ResourceIDFromString(resourceIDString)
		if err != nil {
			return nil, trace.Wrap(err)
		}
		requestedResourceIDs = append(requestedResourceIDs, resourceID)
	}
	req, err := services.NewAccessRequestWithResources(cf.Username, roles, requestedResourceIDs)
	if err != nil {
		return nil, trace.Wrap(err)
	}
	req.SetRequestReason(cf.RequestReason)
	req.SetSuggestedReviewers(reviewers)
	return req, nil
}

func executeAccessRequest(cf *CLIConf, tc *client.TeleportClient) error {
	if cf.DesiredRoles == "" && cf.RequestID == "" && len(cf.RequestedResourceIDs) == 0 {
		return trace.BadParameter("at least one role or resource or a request ID must be specified")
	}
	if cf.Username == "" {
		cf.Username = tc.Username
	}

	var req types.AccessRequest
	var err error
	if cf.RequestID != "" {
		// This access request already exists, fetch it.
		req, err = getAccessRequest(cf.Context, tc, cf.RequestID, cf.Username)
		if err != nil {
			return trace.Wrap(err)
		}
		// If the request isn't pending, handle resolution
		if !req.GetState().IsPending() {
			err := onRequestResolution(cf, tc, req)
			return trace.Wrap(err)
		}
		fmt.Fprint(os.Stdout, "Request pending...\n")
	} else {
		// This is a new access request, create it. This just creates the local
		// object, it is not yet sent to the backend.
		req, err = createAccessRequest(cf)
		if err != nil {
			return trace.Wrap(err)
		}
	}

	// Watch for resolution events on the given request. Start watcher and wait
	// for it to be ready before creating the request to avoid a potential race.
	requestWatcher := newAccessRequestWatcher(req)
	defer requestWatcher.Close()
	if !cf.NoWait {
		// Don't initialize the watcher unless we'll actually use it.
		if err := requestWatcher.initialize(cf.Context, tc); err != nil {
			return trace.Wrap(err)
		}
	}

	// Upsert request if it doesn't already exist.
	if cf.RequestID == "" {
		cf.RequestID = req.GetName()
		fmt.Fprint(os.Stdout, "Creating request...\n")
		// always create access request against the root cluster
		if err := tc.WithRootClusterClient(cf.Context, func(clt auth.ClientI) error {
			err := clt.CreateAccessRequest(cf.Context, req)
			return trace.Wrap(err)
		}); err != nil {
			return trace.Wrap(err)
		}
	}

	onRequestShow(cf)
	fmt.Println("")

	// Don't wait for request to get resolved, just print out request info.
	if cf.NoWait {
		return nil
	}

	// Wait for the request to be resolved.
	fmt.Fprintf(os.Stdout, "Waiting for request approval...\n")
	resolvedReq, err := requestWatcher.awaitResolution()
	if err != nil {
		return trace.Wrap(err)
	}
	if err := requestWatcher.Close(); err != nil {
		// This was deferred above to catch all other error cases, here we
		// actually handle any errors from requestWatcher.Close().
		return trace.Wrap(err)
	}

	// Handle resolution and update client certs if approved.
	return trace.Wrap(onRequestResolution(cf, tc, resolvedReq))
}

func printNodes(nodes []types.Server, format string, verbose bool) error {
	format = strings.ToLower(format)
	switch format {
	case teleport.Text, "":
		printNodesAsText(nodes, verbose)
	case teleport.JSON, teleport.YAML:
		out, err := serializeNodes(nodes, format)
		if err != nil {
			return trace.Wrap(err)
		}
		fmt.Println(out)
	case teleport.Names:
		for _, n := range nodes {
			fmt.Println(n.GetHostname())
		}
	default:
		return trace.BadParameter("unsupported format %q", format)
	}

	// Sometimes a user won't see any nodes because they're missing principals.
	if len(nodes) == 0 {
		fmt.Fprintln(os.Stderr, missingPrincipalsFooter)
	}

	return nil
}

func serializeNodes(nodes []types.Server, format string) (string, error) {
	if nodes == nil {
		nodes = []types.Server{}
	}
	var out []byte
	var err error
	if format == teleport.JSON {
		out, err = utils.FastMarshalIndent(nodes, "", "  ")
	} else {
		out, err = yaml.Marshal(nodes)
	}
	return string(out), trace.Wrap(err)
}

func getNodeRow(proxy, cluster string, node types.Server, verbose bool) []string {
	// Reusable function to get addr or tunnel for each node
	getAddr := func(n types.Server) string {
		if n.GetUseTunnel() {
			return "⟵ Tunnel"
		}
		return n.GetAddr()
	}

	row := make([]string, 0)
	if proxy != "" && cluster != "" {
		row = append(row, proxy, cluster)
	}

	if verbose {
		row = append(row, node.GetHostname(), node.GetName(), getAddr(node), node.LabelsString())
	} else {
		row = append(row, node.GetHostname(), getAddr(node), sortedLabels(node.GetAllLabels()))
	}
	return row
}

func printNodesAsText(nodes []types.Server, verbose bool) {
	var rows [][]string
	for _, n := range nodes {
		rows = append(rows, getNodeRow("", "", n, verbose))
	}
	var t asciitable.Table
	switch verbose {
	// In verbose mode, print everything on a single line and include the Node
	// ID (UUID). Useful for machines that need to parse the output of "tsh ls".
	case true:
		t = asciitable.MakeTable([]string{"Node Name", "Node ID", "Address", "Labels"}, rows...)
	// In normal mode chunk the labels and print two per line and allow multiple
	// lines per node.
	case false:
		t = asciitable.MakeTableWithTruncatedColumn([]string{"Node Name", "Address", "Labels"}, rows, "Labels")
	}
	fmt.Println(t.AsBuffer().String())
}

func sortedLabels(labels map[string]string) string {
	var teleportNamespaced []string
	var namespaced []string
	var result []string
	for key, val := range labels {
		if strings.HasPrefix(key, types.TeleportNamespace+"/") {
			teleportNamespaced = append(teleportNamespaced, key)
			continue
		}
		if strings.Contains(key, "/") {
			namespaced = append(namespaced, fmt.Sprintf("%s=%s", key, val))
			continue
		}
		result = append(result, fmt.Sprintf("%s=%s", key, val))
	}
	sort.Strings(result)
	sort.Strings(namespaced)
	sort.Strings(teleportNamespaced)
	namespaced = append(namespaced, teleportNamespaced...)
	return strings.Join(append(result, namespaced...), ",")
}

func showApps(apps []types.Application, active []tlsca.RouteToApp, format string, verbose bool) error {
	format = strings.ToLower(format)
	switch format {
	case teleport.Text, "":
		showAppsAsText(apps, active, verbose)
	case teleport.JSON, teleport.YAML:
		out, err := serializeApps(apps, format)
		if err != nil {
			return trace.Wrap(err)
		}
		fmt.Println(out)
	default:
		return trace.BadParameter("unsupported format %q", format)
	}
	return nil
}

func serializeApps(apps []types.Application, format string) (string, error) {
	if apps == nil {
		apps = []types.Application{}
	}
	var out []byte
	var err error
	if format == teleport.JSON {
		out, err = utils.FastMarshalIndent(apps, "", "  ")
	} else {
		out, err = yaml.Marshal(apps)
	}
	return string(out), trace.Wrap(err)
}

func getAppRow(proxy, cluster string, app types.Application, active []tlsca.RouteToApp, verbose bool) []string {
	var row []string
	if proxy != "" && cluster != "" {
		row = append(row, proxy, cluster)
	}

	name := app.GetName()
	for _, a := range active {
		if name == a.Name {
			name = fmt.Sprintf("> %v", name)
			break
		}
	}

	if verbose {
		row = append(row, name, app.GetDescription(), app.GetProtocol(), app.GetPublicAddr(), app.GetURI(), sortedLabels(app.GetAllLabels()))
	} else {
		row = append(row, name, app.GetDescription(), app.GetProtocol(), app.GetPublicAddr(), sortedLabels(app.GetAllLabels()))
	}

	return row
}

func showAppsAsText(apps []types.Application, active []tlsca.RouteToApp, verbose bool) {
	var rows [][]string
	for _, app := range apps {
		rows = append(rows, getAppRow("", "", app, active, verbose))
	}
	// In verbose mode, print everything on a single line and include host UUID.
	// In normal mode, chunk the labels, print two per line and allow multiple
	// lines per node.
	var t asciitable.Table
	if verbose {
		t = asciitable.MakeTable([]string{"Application", "Description", "Type", "Public Address", "URI", "Labels"}, rows...)
	} else {
		t = asciitable.MakeTableWithTruncatedColumn(
			[]string{"Application", "Description", "Type", "Public Address", "Labels"}, rows, "Labels")
	}
	fmt.Println(t.AsBuffer().String())
}

func showDatabases(w io.Writer, clusterFlag string, databases []types.Database, active []tlsca.RouteToDatabase, roleSet services.RoleSet, format string, verbose bool) error {
	format = strings.ToLower(format)
	switch format {
	case teleport.Text, "":
		showDatabasesAsText(w, clusterFlag, databases, active, roleSet, verbose)
	case teleport.JSON, teleport.YAML:
		out, err := serializeDatabases(databases, format)
		if err != nil {
			return trace.Wrap(err)
		}
		fmt.Fprintln(w, out)
	default:
		return trace.BadParameter("unsupported format %q", format)
	}
	return nil
}

func serializeDatabases(databases []types.Database, format string) (string, error) {
	if databases == nil {
		databases = []types.Database{}
	}
	var out []byte
	var err error
	if format == teleport.JSON {
		out, err = utils.FastMarshalIndent(databases, "", "  ")
	} else {
		out, err = yaml.Marshal(databases)
	}
	return string(out), trace.Wrap(err)
}

func serializeDatabasesAllClusters(dbListings []databaseListing, format string) (string, error) {
	if dbListings == nil {
		dbListings = []databaseListing{}
	}
	var out []byte
	var err error
	if format == teleport.JSON {
		out, err = utils.FastMarshalIndent(dbListings, "", "  ")
	} else {
		out, err = yaml.Marshal(dbListings)
	}
	return string(out), trace.Wrap(err)
}

func getUsersForDb(database types.Database, roleSet services.RoleSet) string {
	// may happen if fetching the role set failed for any reason.
	if roleSet == nil {
		return "(unknown)"
	}

	dbUsers := roleSet.EnumerateDatabaseUsers(database)
	allowed := dbUsers.Allowed()

	if dbUsers.WildcardAllowed() {
		// start the list with *
		allowed = append([]string{types.Wildcard}, allowed...)
	}

	if len(allowed) == 0 {
		return "(none)"
	}

	denied := dbUsers.Denied()
	if len(denied) == 0 || !dbUsers.WildcardAllowed() {
		return fmt.Sprintf("%v", allowed)
	}
	return fmt.Sprintf("%v, except: %v", allowed, denied)
}

func getDatabaseRow(proxy, cluster, clusterFlag string, database types.Database, active []tlsca.RouteToDatabase, roleSet services.RoleSet, verbose bool) []string {
	name := database.GetName()
	var connect string
	for _, a := range active {
		if a.ServiceName == name {
			name = formatActiveDB(a)
			connect = formatDatabaseConnectCommand(clusterFlag, a)
		}
	}

	row := make([]string, 0)
	if proxy != "" && cluster != "" {
		row = append(row, proxy, cluster)
	}

	if verbose {
		row = append(row,
			name,
			database.GetDescription(),
			database.GetProtocol(),
			database.GetType(),
			database.GetURI(),
			getUsersForDb(database, roleSet),
			database.LabelsString(),
			connect,
			database.Expiry().Format(constants.HumanDateFormatSeconds),
		)
	} else {
		row = append(row,
			name,
			database.GetDescription(),
			getUsersForDb(database, roleSet),
			formatDatabaseLabels(database),
			connect,
		)
	}

	return row
}

func showDatabasesAsText(w io.Writer, clusterFlag string, databases []types.Database, active []tlsca.RouteToDatabase, roleSet services.RoleSet, verbose bool) {
	var rows [][]string
	for _, database := range databases {
		rows = append(rows, getDatabaseRow("", "",
			clusterFlag,
			database,
			active,
			roleSet,
			verbose))
	}
	var t asciitable.Table
	if verbose {
		t = asciitable.MakeTable([]string{"Name", "Description", "Protocol", "Type", "URI", "Allowed Users", "Labels", "Connect", "Expires"}, rows...)
	} else {
		t = asciitable.MakeTableWithTruncatedColumn([]string{"Name", "Description", "Allowed Users", "Labels", "Connect"}, rows, "Labels")
	}
	fmt.Fprintln(w, t.AsBuffer().String())
}

func printDatabasesWithClusters(clusterFlag string, dbListings []databaseListing, active []tlsca.RouteToDatabase, verbose bool) {
	var rows [][]string
	for _, listing := range dbListings {
		rows = append(rows, getDatabaseRow(
			listing.Proxy,
			listing.Cluster,
			clusterFlag,
			listing.Database,
			active,
			listing.roleSet,
			verbose))
	}
	var t asciitable.Table
	if verbose {
		t = asciitable.MakeTable([]string{"Proxy", "Cluster", "Name", "Description", "Protocol", "Type", "URI", "Allowed Users", "Labels", "Connect", "Expires"}, rows...)
	} else {
		t = asciitable.MakeTableWithTruncatedColumn(
			[]string{"Proxy", "Cluster", "Name", "Description", "Allowed Users", "Labels", "Connect"},
			rows,
			"Labels",
		)
	}
	fmt.Println(t.AsBuffer().String())
}

func formatDatabaseLabels(database types.Database) string {
	labels := database.GetAllLabels()
	// Hide the origin label unless printing verbose table.
	delete(labels, types.OriginLabel)
	return sortedLabels(labels)
}

func formatActiveDB(active tlsca.RouteToDatabase) string {
	switch {
	case active.Username != "" && active.Database != "":
		return fmt.Sprintf("> %v (user: %v, db: %v)", active.ServiceName, active.Username, active.Database)
	case active.Username != "":
		return fmt.Sprintf("> %v (user: %v)", active.ServiceName, active.Username)
	case active.Database != "":
		return fmt.Sprintf("> %v (db: %v)", active.ServiceName, active.Database)
	}
	return fmt.Sprintf("> %v", active.ServiceName)
}

// onListClusters executes 'tsh clusters' command
func onListClusters(cf *CLIConf) error {
	tc, err := makeClient(cf, true)
	if err != nil {
		return trace.Wrap(err)
	}

	var rootClusterName string
	var leafClusters []types.RemoteCluster
	err = client.RetryWithRelogin(cf.Context, tc, func() error {
		proxyClient, err := tc.ConnectToProxy(cf.Context)
		if err != nil {
			return err
		}
		defer proxyClient.Close()

		var rootErr, leafErr error
		rootClusterName, rootErr = proxyClient.RootClusterName(cf.Context)
		leafClusters, leafErr = proxyClient.GetLeafClusters(cf.Context)
		return trace.NewAggregate(rootErr, leafErr)
	})
	if err != nil {
		return trace.Wrap(err)
	}

	profile, _, err := client.Status(cf.HomePath, cf.Proxy)
	if err != nil {
		return trace.Wrap(err)
	}
	isSelected := func(clusterName string) bool {
		return profile != nil && clusterName == profile.Cluster
	}
	showSelected := func(clusterName string) string {
		if isSelected(clusterName) {
			return "*"
		}
		return ""
	}

	format := strings.ToLower(cf.Format)
	switch format {
	case teleport.Text, "":
		var t asciitable.Table
		if cf.Quiet {
			t = asciitable.MakeHeadlessTable(4)
		} else {
			t = asciitable.MakeTable([]string{"Cluster Name", "Status", "Cluster Type", "Labels", "Selected"})
		}

		t.AddRow([]string{
			rootClusterName, teleport.RemoteClusterStatusOnline, "root", "", showSelected(rootClusterName),
		})
		for _, cluster := range leafClusters {
			labels := sortedLabels(cluster.GetMetadata().Labels)
			t.AddRow([]string{
				cluster.GetName(), cluster.GetConnectionStatus(), "leaf", labels, showSelected(cluster.GetName()),
			})
		}
		fmt.Println(t.AsBuffer().String())
	case teleport.JSON, teleport.YAML:
		rootClusterInfo := clusterInfo{
			ClusterName: rootClusterName,
			Status:      teleport.RemoteClusterStatusOnline,
			ClusterType: "root",
			Selected:    isSelected(rootClusterName),
		}
		leafClusterInfo := make([]clusterInfo, 0, len(leafClusters))
		for _, leaf := range leafClusters {
			leafClusterInfo = append(leafClusterInfo, clusterInfo{
				ClusterName: leaf.GetName(),
				Status:      leaf.GetConnectionStatus(),
				ClusterType: "leaf",
				Labels:      leaf.GetMetadata().Labels,
				Selected:    isSelected(leaf.GetName()),
			})
		}
		out, err := serializeClusters(rootClusterInfo, leafClusterInfo, format)
		if err != nil {
			return trace.Wrap(err)
		}
		fmt.Println(out)
	default:
		return trace.BadParameter("unsupported format %q", cf.Format)
	}
	return nil
}

type clusterInfo struct {
	ClusterName string            `json:"cluster_name"`
	Status      string            `json:"status"`
	ClusterType string            `json:"cluster_type"`
	Labels      map[string]string `json:"labels"`
	Selected    bool              `json:"selected"`
}

func serializeClusters(rootCluster clusterInfo, leafClusters []clusterInfo, format string) (string, error) {
	clusters := []clusterInfo{rootCluster}
	clusters = append(clusters, leafClusters...)
	var out []byte
	var err error
	if format == teleport.JSON {
		out, err = utils.FastMarshalIndent(clusters, "", "  ")
	} else {
		out, err = yaml.Marshal(clusters)
	}
	return string(out), trace.Wrap(err)
}

// accessRequestForSSH attempts to create a resource access request for the case
// where "tsh ssh" was attempted and access was denied
func accessRequestForSSH(ctx context.Context, tc *client.TeleportClient) (types.AccessRequest, error) {
	proxyClient, err := tc.ConnectToProxy(ctx)
	if err != nil {
		return nil, trace.Wrap(err)
	}
	defer proxyClient.Close()

	// Match on hostname or host ID, user could have given either
	expr := fmt.Sprintf(hostnameOrIDPredicateTemplate, tc.Host)
	filter := proto.ListResourcesRequest{
		UseSearchAsRoles:    true,
		PredicateExpression: expr,
	}
	nodes, err := proxyClient.FindNodesByFilters(ctx, filter)
	if err != nil {
		return nil, trace.Wrap(err)
	}
	if len(nodes) > 1 {
		// Ambiguous hostname matches should have been handled by onSSH and
		// would not make it here, this is a sanity check. Ambiguous host ID
		// matches should be impossible.
		return nil, trace.NotFound("hostname %q is ambiguous and matches multiple nodes, unable to request access", tc.Host)
	}
	if len(nodes) == 0 {
		// Did not find any nodes by hostname or ID.
		return nil, trace.NotFound("node %q not found, unable to request access", tc.Host)
	}

	// At this point we have exactly 1 node.
	node := nodes[0]
	requestResourceIDs := []types.ResourceID{{
		ClusterName: tc.SiteName,
		Kind:        types.KindNode,
		Name:        node.GetName(),
	}}

	// Roles to request will be automatically determined on the backend.
	req, err := services.NewAccessRequestWithResources(tc.Username, nil /* roles */, requestResourceIDs)
	if err != nil {
		return nil, trace.Wrap(err)
	}
	req.SetLoginHint(tc.HostLogin)

	// Set the DryRun flag and send the request to auth for full validation. If
	// the user has no search_as_roles or is not allowed to SSH to the host with
	// the requested login, we will get an error here.
	req.SetDryRun(true)
	req.SetRequestReason("Dry run, this request will not be created. If you see this, there is a bug.")
	if err := tc.WithRootClusterClient(ctx, func(clt auth.ClientI) error {
		return trace.Wrap(clt.CreateAccessRequest(ctx, req))
	}); err != nil {
		return nil, trace.Wrap(err)
	}
	req.SetDryRun(false)
	req.SetRequestReason("")

	return req, nil
}

func retryWithAccessRequest(cf *CLIConf, tc *client.TeleportClient, fn func() error) error {
	origErr := fn()
	if cf.disableAccessRequest || !trace.IsAccessDenied(origErr) || tc.Host == "" {
		// Return if --disable-access-request was specified.
		// Return the original error if it's not AccessDenied.
		// Quit now if we don't have a hostname.
		return trace.Wrap(origErr)
	}

	// Try to construct an access request for this node.
	req, err := accessRequestForSSH(cf.Context, tc)
	if err != nil {
		// We can't request access to the node or it doesn't exist, return the
		// original error but put this one in the debug log.
		log.WithError(err).Debug("unable to request access to node")
		return trace.Wrap(origErr)
	}
	cf.RequestID = req.GetName()

	// Print and log the original AccessDenied error.
	fmt.Fprintln(os.Stderr, utils.UserMessageFromError(origErr))
	fmt.Fprintf(os.Stdout, "You do not currently have access to %s@%s, attempting to request access.\n\n", tc.HostLogin, tc.Host)

	requestReason := cf.RequestReason
	if requestReason == "" {
		// Prompt for a request reason.
		requestReason, err = prompt.Input(cf.Context, os.Stdout, prompt.Stdin(), "Enter request reason")
		if err != nil {
			return trace.Wrap(err)
		}
	}
	req.SetRequestReason(requestReason)

	// Watch for resolution events on the given request. Start watcher and wait
	// for it to be ready before creating the request to avoid a potential race.
	requestWatcher := newAccessRequestWatcher(req)
	defer requestWatcher.Close()
	if err := requestWatcher.initialize(cf.Context, tc); err != nil {
		return trace.Wrap(err)
	}

	fmt.Fprint(os.Stdout, "Creating request...\n")
	// Always create access request against the root cluster.
	if err := tc.WithRootClusterClient(cf.Context, func(clt auth.ClientI) error {
		return trace.Wrap(clt.CreateAccessRequest(cf.Context, req))
	}); err != nil {
		return trace.Wrap(err)
	}

	if cf.Username == "" {
		cf.Username = tc.Username
	}
	// re-fetch the request to display it with roles populated.
	onRequestShow(cf)
	fmt.Println("")

	// Wait for the request to be resolved.
	fmt.Fprintf(os.Stdout, "Waiting for request approval...\n")
	resolvedReq, err := requestWatcher.awaitResolution()
	if err != nil {
		return trace.Wrap(err)
	}
	if err := requestWatcher.Close(); err != nil {
		// This was deferred above to catch all other error cases, here we
		// actually handle any errors from requestWatcher.Close().
		return trace.Wrap(err)
	}

	// Handle resolution and update client certs if approved.
	if err := onRequestResolution(cf, tc, resolvedReq); err != nil {
		return trace.Wrap(err)
	}

	// Retry now that request has been approved and certs updated.
	// Clear the original exit status.
	tc.ExitStatus = 0
	return trace.Wrap(fn())
}

// onSSH executes 'tsh ssh' command
func onSSH(cf *CLIConf) error {
	tc, err := makeClient(cf, false)
	if err != nil {
		return trace.Wrap(err)
	}

	tc.Stdin = os.Stdin
	err = retryWithAccessRequest(cf, tc, func() error {
		err = client.RetryWithRelogin(cf.Context, tc, func() error {
			return tc.SSH(cf.Context, cf.RemoteCommand, cf.LocalExec)
		})
		if err != nil {
			if strings.Contains(utils.UserMessageFromError(err), teleport.NodeIsAmbiguous) {
				// Match on hostname or host ID, user could have given either
				expr := fmt.Sprintf(hostnameOrIDPredicateTemplate, tc.Host)
				tc.PredicateExpression = expr
				nodes, err := tc.ListNodesWithFilters(cf.Context)
				if err != nil {
					return trace.Wrap(err)
				}
				fmt.Fprintf(os.Stderr, "error: ambiguous host could match multiple nodes\n\n")
				printNodesAsText(nodes, true)
				fmt.Fprintf(os.Stderr, "Hint: try addressing the node by unique id (ex: tsh ssh user@node-id)\n")
				fmt.Fprintf(os.Stderr, "Hint: use 'tsh ls -v' to list all nodes with their unique ids\n")
				fmt.Fprintf(os.Stderr, "\n")
				return trace.Wrap(&exitCodeError{code: 1})
			}
			return trace.Wrap(err)
		}
		return nil
	})
	// Exit with the same exit status as the failed command.
	if tc.ExitStatus != 0 {
		var exitErr *exitCodeError
		if errors.As(err, &exitErr) {
			// Already have an exitCodeError, return that.
			return trace.Wrap(err)
		}
		if err != nil {
			// Print the error here so we don't lose it when returning the exitCodeError.
			fmt.Fprintln(os.Stderr, utils.UserMessageFromError(err))
		}
		err = &exitCodeError{code: tc.ExitStatus}
		return trace.Wrap(err)
	}
	return trace.Wrap(err)
}

// onBenchmark executes benchmark
func onBenchmark(cf *CLIConf) error {
	tc, err := makeClient(cf, false)
	if err != nil {
		return trace.Wrap(err)
	}
	cnf := benchmark.Config{
		Command:       cf.RemoteCommand,
		MinimumWindow: cf.BenchDuration,
		Rate:          cf.BenchRate,
	}
	result, err := cnf.Benchmark(cf.Context, tc)
	if err != nil {
		fmt.Fprintln(os.Stderr, utils.UserMessageFromError(err))
		return trace.Wrap(&exitCodeError{code: 255})
	}
	fmt.Printf("\n")
	fmt.Printf("* Requests originated: %v\n", result.RequestsOriginated)
	fmt.Printf("* Requests failed: %v\n", result.RequestsFailed)
	if result.LastError != nil {
		fmt.Printf("* Last error: %v\n", result.LastError)
	}
	fmt.Printf("\nHistogram\n\n")
	t := asciitable.MakeTable([]string{"Percentile", "Response Duration"})
	for _, quantile := range []float64{25, 50, 75, 90, 95, 99, 100} {
		t.AddRow([]string{
			fmt.Sprintf("%v", quantile),
			fmt.Sprintf("%v ms", result.Histogram.ValueAtQuantile(quantile)),
		})
	}
	if _, err := io.Copy(os.Stdout, t.AsBuffer()); err != nil {
		return trace.Wrap(err)
	}
	fmt.Printf("\n")
	if cf.BenchExport {
		path, err := benchmark.ExportLatencyProfile(cf.BenchExportPath, result.Histogram, cf.BenchTicks, cf.BenchValueScale)
		if err != nil {
			fmt.Fprintf(os.Stderr, "failed exporting latency profile: %s\n", utils.UserMessageFromError(err))
		} else {
			fmt.Printf("latency profile saved: %v\n", path)
		}
	}
	return nil
}

// onJoin executes 'ssh join' command
func onJoin(cf *CLIConf) error {
	if err := validateParticipantMode(types.SessionParticipantMode(cf.JoinMode)); err != nil {
		return trace.Wrap(err)
	}

	cf.NodeLogin = teleport.SSHSessionJoinPrincipal
	tc, err := makeClient(cf, true)
	if err != nil {
		return trace.Wrap(err)
	}
	sid, err := session.ParseID(cf.SessionID)
	if err != nil {
		return trace.BadParameter("'%v' is not a valid session ID (must be GUID)", cf.SessionID)
	}
	err = client.RetryWithRelogin(cf.Context, tc, func() error {
		return tc.Join(context.TODO(), types.SessionParticipantMode(cf.JoinMode), cf.Namespace, *sid, nil)
	})
	if err != nil {
		return trace.Wrap(err)
	}
	return nil
}

// onSCP executes 'tsh scp' command
func onSCP(cf *CLIConf) error {
	tc, err := makeClient(cf, false)
	if err != nil {
		return trace.Wrap(err)
	}
	flags := scp.Flags{
		Recursive:     cf.RecursiveCopy,
		PreserveAttrs: cf.PreserveAttrs,
	}
	err = client.RetryWithRelogin(cf.Context, tc, func() error {
		return tc.SCP(cf.Context, cf.CopySpec, int(cf.NodePort), flags, cf.Quiet)
	})
	if err == nil {
		return nil
	}
	// exit with the same exit status as the failed command:
	if tc.ExitStatus != 0 {
		fmt.Fprintln(os.Stderr, utils.UserMessageFromError(err))
		return trace.Wrap(&exitCodeError{code: tc.ExitStatus})
	}
	return trace.Wrap(err)
}

// makeClient takes the command-line configuration and constructs & returns
// a fully configured TeleportClient object
func makeClient(cf *CLIConf, useProfileLogin bool) (*client.TeleportClient, error) {
	tc, err := makeClientForProxy(cf, cf.Proxy, useProfileLogin)
	return tc, trace.Wrap(err)
}

// makeClient takes the command-line configuration and a proxy address and constructs & returns
// a fully configured TeleportClient object
func makeClientForProxy(cf *CLIConf, proxy string, useProfileLogin bool) (*client.TeleportClient, error) {
	// Parse OpenSSH style options.
	options, err := parseOptions(cf.Options)
	if err != nil {
		return nil, trace.Wrap(err)
	}

	// apply defaults
	if cf.MinsToLive == 0 {
		cf.MinsToLive = int32(apidefaults.CertDuration / time.Minute)
	}

	// split login & host
	hostLogin := cf.NodeLogin
	hostUser := cf.UserHost
	var labels map[string]string
	if hostUser != "" {
		parts := strings.Split(hostUser, "@")
		partsLength := len(parts)
		if partsLength > 1 {
			hostLogin = strings.Join(parts[:partsLength-1], "@")
			hostUser = parts[partsLength-1]
		}
		// see if remote host is specified as a set of labels
		if strings.Contains(hostUser, "=") {
			labels, err = client.ParseLabelSpec(hostUser)
			if err != nil {
				return nil, trace.Wrap(err)
			}
		}
	} else if cf.CopySpec != nil {
		for _, location := range cf.CopySpec {
			// Extract username and host from "username@host:file/path"
			parts := strings.Split(location, ":")
			parts = strings.Split(parts[0], "@")
			partsLength := len(parts)
			if partsLength > 1 {
				hostLogin = strings.Join(parts[:partsLength-1], "@")
				hostUser = parts[partsLength-1]
				break
			}
		}
	}
	fPorts, err := client.ParsePortForwardSpec(cf.LocalForwardPorts)
	if err != nil {
		return nil, trace.Wrap(err)
	}

	dPorts, err := client.ParseDynamicPortForwardSpec(cf.DynamicForwardedPorts)
	if err != nil {
		return nil, trace.Wrap(err)
	}

	// 1: start with the defaults
	c := client.MakeDefaultConfig()
	c.Host = hostUser
	if cf.TracingProvider == nil {
		cf.TracingProvider = tracing.NoopProvider()
	}
	c.Tracer = cf.TracingProvider.Tracer(teleport.ComponentTSH)

	// ProxyJump is an alias of Proxy flag
	if cf.ProxyJump != "" {
		proxyJump := cf.ProxyJump
		if strings.Contains(cf.ProxyJump, "{{proxy}}") {
			proxy, host, matched := cf.TshConfig.ProxyTemplates.Apply(c.Host)
			if !matched {
				return nil, trace.BadParameter("proxy jump contains {{proxy}} variable but did not match any of the templates in tsh config")
			}
			proxyJump = strings.ReplaceAll(proxyJump, "{{proxy}}", proxy)
			c.Host = host
			log.Debugf("Will connect to proxy %q and host %q according to proxy templates.", proxyJump, host)
		}
		hosts, err := utils.ParseProxyJump(proxyJump)
		if err != nil {
			return nil, trace.Wrap(err)
		}
		c.JumpHosts = hosts
	}

	// Look if a user identity was given via -i flag
	if cf.IdentityFileIn != "" {
		// Ignore local authentication methods when identity file is provided
		c.SkipLocalAuth = true
		// Force the use of the certificate principals so Unix
		// username does not get used when logging in
		c.UseKeyPrincipals = hostLogin == ""

		var (
			key          *client.Key
			identityAuth ssh.AuthMethod
			expiryDate   time.Time
			hostAuthFunc ssh.HostKeyCallback
		)
		// read the ID file and create an "auth method" from it:
		key, err = client.KeyFromIdentityFile(cf.IdentityFileIn)
		if err != nil {
			return nil, trace.Wrap(err)
		}

		rootCluster, err := key.RootClusterName()
		if err != nil {
			return nil, trace.Wrap(err)
		}
		clusters := []string{rootCluster}
		if cf.SiteName != "" {
			clusters = append(clusters, cf.SiteName)
		}
		hostAuthFunc, err = key.HostKeyCallbackForClusters(cf.InsecureSkipVerify, apiutils.Deduplicate(clusters))
		if err != nil {
			return nil, trace.Wrap(err)
		}

		if hostAuthFunc != nil {
			c.HostKeyCallback = hostAuthFunc
		} else {
			return nil, trace.BadParameter("missing trusted certificate authorities in the identity, upgrade to newer version of tctl, export identity and try again")
		}
		certUsername, err := key.CertUsername()
		if err != nil {
			return nil, trace.Wrap(err)
		}
		log.Debugf("Extracted username %q from the identity file %v.", certUsername, cf.IdentityFileIn)
		c.Username = certUsername

		// Also configure missing KeyIndex fields.
		key.ProxyHost, err = utils.Host(proxy)
		if err != nil {
			return nil, trace.Wrap(err)
		}
		key.ClusterName = rootCluster
		key.Username = certUsername

		// With the key index fields properly set, preload this key into a local store.
		c.PreloadKey = key

		identityAuth, err = authFromIdentity(key)
		if err != nil {
			return nil, trace.Wrap(err)
		}
		c.AuthMethods = []ssh.AuthMethod{identityAuth}

		// Also create an in-memory agent to hold the key. If cluster is in
		// proxy recording mode, agent forwarding will be required for
		// sessions.
		c.Agent = agent.NewKeyring()
		agentKeys, err := key.AsAgentKeys()
		if err != nil {
			return nil, trace.Wrap(err)
		}
		for _, k := range agentKeys {
			if err := c.Agent.Add(k); err != nil {
				return nil, trace.Wrap(err)
			}
		}

		if len(key.TLSCert) > 0 {
			c.TLS, err = key.TeleportClientTLSConfig(nil, clusters)
			if err != nil {
				return nil, trace.Wrap(err)
			}
		}
		// check the expiration date
		expiryDate, _ = key.CertValidBefore()
		if expiryDate.Before(time.Now()) {
			fmt.Fprintf(os.Stderr, "WARNING: the certificate has expired on %v\n", expiryDate)
		}
	} else {
		// load profile. if no --proxy is given the currently active profile is used, otherwise
		// fetch profile for exact proxy we are trying to connect to.
		err = c.LoadProfile(cf.HomePath, proxy)
		if err != nil {
			fmt.Printf("WARNING: Failed to load tsh profile for %q: %v\n", proxy, err)
		}
	}
	// 3: override with the CLI flags
	if cf.Namespace != "" {
		c.Namespace = cf.Namespace
	}
	if cf.Username != "" {
		c.Username = cf.Username
	}
	c.ExplicitUsername = cf.ExplicitUsername
	// if proxy is set, and proxy is not equal to profile's
	// loaded addresses, override the values
	if err := setClientWebProxyAddr(cf, c); err != nil {
		return nil, trace.Wrap(err)
	}

	if c.ExtraProxyHeaders == nil {
		c.ExtraProxyHeaders = map[string]string{}
	}
	for _, proxyHeaders := range cf.TshConfig.ExtraHeaders {
		proxyGlob := utils.GlobToRegexp(proxyHeaders.Proxy)
		proxyRegexp, err := regexp.Compile(proxyGlob)
		if err != nil {
			return nil, trace.Wrap(err, "invalid proxy glob %q in tsh configuration file", proxyGlob)
		}
		if proxyRegexp.MatchString(c.WebProxyAddr) {
			for k, v := range proxyHeaders.Headers {
				c.ExtraProxyHeaders[k] = v
			}
		}
	}

	if len(fPorts) > 0 {
		c.LocalForwardPorts = fPorts
	}
	if len(dPorts) > 0 {
		c.DynamicForwardedPorts = dPorts
	}
	profileSiteName := c.SiteName
	if cf.SiteName != "" {
		c.SiteName = cf.SiteName
	}
	if cf.KubernetesCluster != "" {
		c.KubernetesCluster = cf.KubernetesCluster
	}
	if cf.DatabaseService != "" {
		c.DatabaseService = cf.DatabaseService
	}
	// if host logins stored in profiles must be ignored...
	if !useProfileLogin {
		c.HostLogin = ""
	}
	if hostLogin != "" {
		c.HostLogin = hostLogin
	}
	c.HostPort = int(cf.NodePort)
	c.Labels = labels
	c.KeyTTL = time.Minute * time.Duration(cf.MinsToLive)
	c.InsecureSkipVerify = cf.InsecureSkipVerify
	c.PredicateExpression = cf.PredicateExpression

	if cf.SearchKeywords != "" {
		c.SearchKeywords = client.ParseSearchKeywords(cf.SearchKeywords, ',')
	}

	// If a TTY was requested, make sure to allocate it. Note this applies to
	// "exec" command because a shell always has a TTY allocated.
	if cf.Interactive || options.RequestTTY {
		c.Interactive = true
	}

	if !cf.NoCache {
		c.CachePolicy = &client.CachePolicy{}
	}

	// check version compatibility of the server and client
	c.CheckVersions = !cf.SkipVersionCheck

	// parse compatibility parameter
	certificateFormat, err := parseCertificateCompatibilityFlag(cf.Compatibility, cf.CertificateFormat)
	if err != nil {
		return nil, trace.Wrap(err)
	}
	c.CertificateFormat = certificateFormat

	// copy the authentication connector over
	if cf.AuthConnector != "" {
		c.AuthConnector = cf.AuthConnector
	}
	mfaOpts, err := parseMFAMode(cf.MFAMode)
	if err != nil {
		return nil, trace.Wrap(err)
	}
	c.AuthenticatorAttachment = mfaOpts.AuthenticatorAttachment
	c.PreferOTP = mfaOpts.PreferOTP

	// If agent forwarding was specified on the command line enable it.
	c.ForwardAgent = options.ForwardAgent
	if cf.ForwardAgent {
		c.ForwardAgent = client.ForwardAgentYes
	}

	if err := setX11Config(c, cf, options, os.Getenv); err != nil {
		log.WithError(err).Info("X11 forwarding is not properly configured, continuing without it.")
	}

	// If the caller does not want to check host keys, pass in a insecure host
	// key checker.
	if !options.StrictHostKeyChecking {
		c.HostKeyCallback = client.InsecureSkipHostKeyChecking
	}
	c.BindAddr = cf.BindAddr

	// Don't execute remote command, used when port forwarding.
	c.NoRemoteExec = cf.NoRemoteExec

	// Allow the default browser used to open tsh login links to be overridden
	// (not currently implemented) or set to 'none' to suppress browser opening entirely.
	c.Browser = cf.Browser

	c.AddKeysToAgent = cf.AddKeysToAgent
	if !cf.UseLocalSSHAgent {
		c.AddKeysToAgent = client.AddKeysToAgentNo
	}

	c.EnableEscapeSequences = cf.EnableEscapeSequences

	// pass along mock sso login if provided (only used in tests)
	c.MockSSOLogin = cf.mockSSOLogin

	// Set tsh home directory
	c.HomePath = cf.HomePath

	if c.KeysDir == "" {
		c.KeysDir = c.HomePath
	}

	tc, err := client.NewClient(c)
	if err != nil {
		return nil, trace.Wrap(err)
	}
	// Load SSH key for the cluster indicated in the profile.
	// Handle gracefully if the profile is empty or if the key cannot be found.
	if profileSiteName != "" {
		if err := tc.LoadKeyForCluster(profileSiteName); err != nil {
			log.Debug(err)
			if !trace.IsNotFound(err) {
				return nil, trace.Wrap(err)
			}
		}
	}

	// If identity file was provided, we skip loading the local profile info
	// (above). This profile info provides the proxy-advertised listening
	// addresses.
	// To compensate, when using an identity file, explicitly fetch these
	// addresses from the proxy (this is what Ping does).
	if cf.IdentityFileIn != "" {
		log.Debug("Pinging the proxy to fetch listening addresses for non-web ports.")
		if _, err := tc.Ping(cf.Context); err != nil {
			return nil, trace.Wrap(err)
		}
	}

	tc.Config.Stderr = cf.Stderr()
	tc.Config.Stdout = cf.Stdout()

	tc.Config.Reason = cf.Reason
	tc.Config.Invited = cf.Invited
	tc.Config.DisplayParticipantRequirements = cf.displayParticipantRequirements
	return tc, nil
}

type mfaModeOpts struct {
	AuthenticatorAttachment wancli.AuthenticatorAttachment
	PreferOTP               bool
}

func parseMFAMode(mode string) (*mfaModeOpts, error) {
	opts := &mfaModeOpts{}
	switch mode {
	case "", mfaModeAuto:
	case mfaModeCrossPlatform:
		opts.AuthenticatorAttachment = wancli.AttachmentCrossPlatform
	case mfaModePlatform:
		opts.AuthenticatorAttachment = wancli.AttachmentPlatform
	case mfaModeOTP:
		opts.PreferOTP = true
	default:
		return nil, fmt.Errorf("invalid MFA mode: %q", mode)
	}
	return opts, nil
}

// setX11Config sets X11 config using CLI and SSH option flags.
func setX11Config(c *client.Config, cf *CLIConf, o Options, fn envGetter) error {
	// X11 forwarding can be enabled with -X, -Y, or -oForwardX11=yes
	c.EnableX11Forwarding = cf.X11ForwardingUntrusted || cf.X11ForwardingTrusted || o.ForwardX11

	if c.EnableX11Forwarding && fn(x11.DisplayEnv) == "" {
		c.EnableX11Forwarding = false
		return trace.BadParameter("$DISPLAY must be set for X11 forwarding")
	}

	c.X11ForwardingTrusted = cf.X11ForwardingTrusted
	if o.ForwardX11Trusted != nil && *o.ForwardX11Trusted {
		c.X11ForwardingTrusted = true
	}

	// Set X11 forwarding timeout, prioritizing the SSH option if set.
	c.X11ForwardingTimeout = o.ForwardX11Timeout
	if c.X11ForwardingTimeout == 0 {
		c.X11ForwardingTimeout = cf.X11ForwardingTimeout
	}

	return nil
}

// defaultWebProxyPorts is the order of default proxy ports to try, in order that
// they will be tried.
var defaultWebProxyPorts = []int{
	defaults.HTTPListenPort, teleport.StandardHTTPSPort,
}

// setClientWebProxyAddr configures the client WebProxyAddr and SSHProxyAddr
// configuration values. Values that are not fully specified via configuration
// or command-line options will be deduced if necessary.
//
// If successful, setClientWebProxyAddr will modify the client Config in-place.
func setClientWebProxyAddr(cf *CLIConf, c *client.Config) error {
	// If the user has specified a proxy on the command line, and one has not
	// already been specified from configuration...

	if cf.Proxy != "" && c.WebProxyAddr == "" {
		parsedAddrs, err := client.ParseProxyHost(cf.Proxy)
		if err != nil {
			return trace.Wrap(err)
		}

		proxyAddress := parsedAddrs.WebProxyAddr
		if parsedAddrs.UsingDefaultWebProxyPort {
			log.Debug("Web proxy port was not set. Attempting to detect port number to use.")
			timeout, cancel := context.WithTimeout(context.Background(), proxyDefaultResolutionTimeout)
			defer cancel()

			proxyAddress, err = pickDefaultAddr(
				timeout, cf.InsecureSkipVerify, parsedAddrs.Host, defaultWebProxyPorts)
			if err != nil {
				return trace.Wrap(err)
			}
		}

		c.WebProxyAddr = proxyAddress
		c.SSHProxyAddr = parsedAddrs.SSHProxyAddr
	}

	return nil
}

func parseCertificateCompatibilityFlag(compatibility string, certificateFormat string) (string, error) {
	switch {
	// if nothing is passed in, the role will decide
	case compatibility == "" && certificateFormat == "":
		return teleport.CertificateFormatUnspecified, nil
	// supporting the old --compat format for backward compatibility
	case compatibility != "" && certificateFormat == "":
		return utils.CheckCertificateFormatFlag(compatibility)
	// new documented flag --cert-format
	case compatibility == "" && certificateFormat != "":
		return utils.CheckCertificateFormatFlag(certificateFormat)
	// can not use both
	default:
		return "", trace.BadParameter("--compat or --cert-format must be specified")
	}
}

// refuseArgs helper makes sure that 'args' (list of CLI arguments)
// does not contain anything other than command
func refuseArgs(command string, args []string) error {
	for _, arg := range args {
		if arg == command || strings.HasPrefix(arg, "-") {
			continue
		} else {
			return trace.BadParameter("unexpected argument: %s", arg)
		}
	}
	return nil
}

// authFromIdentity returns a standard ssh.Authmethod for a given identity file
func authFromIdentity(k *client.Key) (ssh.AuthMethod, error) {
	signer, err := sshutils.NewSigner(k.Priv, k.Cert)
	if err != nil {
		return nil, trace.Wrap(err)
	}
	return ssh.PublicKeys(signer), nil
}

// onShow reads an identity file (a public SSH key or a cert) and dumps it to stdout
func onShow(cf *CLIConf) error {
	key, err := client.KeyFromIdentityFile(cf.IdentityFileIn)
	if err != nil {
		return trace.Wrap(err)
	}

	// unmarshal certificate bytes into a ssh.PublicKey
	cert, _, _, _, err := ssh.ParseAuthorizedKey(key.Cert)
	if err != nil {
		return trace.Wrap(err)
	}

	// unmarshal private key bytes into a *rsa.PrivateKey
	priv, err := ssh.ParseRawPrivateKey(key.Priv)
	if err != nil {
		return trace.Wrap(err)
	}

	pub, err := ssh.ParsePublicKey(key.Pub)
	if err != nil {
		return trace.Wrap(err)
	}

	fmt.Printf("Cert: %#v\nPriv: %#v\nPub: %#v\n",
		cert, priv, pub)

	fmt.Printf("Fingerprint: %s\n", ssh.FingerprintSHA256(pub))
	return nil
}

// printStatus prints the status of the profile.
func printStatus(debug bool, p *profileInfo, env map[string]string, isActive bool) {
	var prefix string
	duration := time.Until(p.ValidUntil)
	humanDuration := "EXPIRED"
	if duration.Nanoseconds() > 0 {
		humanDuration = fmt.Sprintf("valid for %v", duration.Round(time.Minute))
	}

	proxyURL := p.getProxyURLLine(isActive, env)
	cluster := p.getClusterLine(isActive, env)
	kubeCluster := p.getKubeClusterLine(isActive, env, cluster)
	if isActive {
		prefix = "> "
	} else {
		prefix = "  "
	}

	fmt.Printf("%vProfile URL:        %v\n", prefix, proxyURL)
	fmt.Printf("  Logged in as:       %v\n", p.Username)
	if len(p.ActiveRequests) != 0 {
		fmt.Printf("  Active requests:    %v\n", strings.Join(p.ActiveRequests, ", "))
	}

	if cluster != "" {
		fmt.Printf("  Cluster:            %v\n", cluster)
	}
	fmt.Printf("  Roles:              %v\n", strings.Join(p.Roles, ", "))
	if debug {
		var count int
		for k, v := range p.Traits {
			if count == 0 {
				fmt.Printf("  Traits:             %v: %v\n", k, v)
			} else {
				fmt.Printf("                      %v: %v\n", k, v)
			}
			count = count + 1
		}
	}
	fmt.Printf("  Logins:             %v\n", strings.Join(p.Logins, ", "))
	if p.KubernetesEnabled {
		fmt.Printf("  Kubernetes:         enabled\n")
		if kubeCluster != "" {
			fmt.Printf("  Kubernetes cluster: %q\n", kubeCluster)
		}
		if len(p.KubernetesUsers) > 0 {
			fmt.Printf("  Kubernetes users:   %v\n", strings.Join(p.KubernetesUsers, ", "))
		}
		if len(p.KubernetesGroups) > 0 {
			fmt.Printf("  Kubernetes groups:  %v\n", strings.Join(p.KubernetesGroups, ", "))
		}
	} else {
		fmt.Printf("  Kubernetes:         disabled\n")
	}
	if len(p.Databases) != 0 {
		fmt.Printf("  Databases:          %v\n", strings.Join(p.Databases, ", "))
	}
	if len(p.AllowedResourceIDs) > 0 {
		allowedResourcesStr, err := types.ResourceIDsToString(p.AllowedResourceIDs)
		if err != nil {
			log.Warnf("failed to marshal allowed resource IDs to string: %v", err)
		} else {
			fmt.Printf("  Allowed Resources:  %s\n", allowedResourcesStr)
		}
	}
	fmt.Printf("  Valid until:        %v [%v]\n", p.ValidUntil, humanDuration)
	fmt.Printf("  Extensions:         %v\n", strings.Join(p.Extensions, ", "))

	if debug {
		first := true
		for k, v := range p.CriticalOptions {
			if first {
				fmt.Printf("  Critical options:   %v: %v\n", k, v)
			} else {
				fmt.Printf("                      %v: %v\n", k, v)
			}
			first = false
		}
	}

	fmt.Printf("\n")
}

// onStatus command shows which proxy the user is logged into and metadata
// about the certificate.
func onStatus(cf *CLIConf) error {
	// Get the status of the active profile as well as the status
	// of any other proxies the user is logged into.
	//
	// Return error if not logged in, no active profile, or expired.
	profile, profiles, err := client.Status(cf.HomePath, cf.Proxy)
	if err != nil {
		if trace.IsNotFound(err) {
			return trace.NotFound("Not logged in.")
		}
		return trace.Wrap(err)
	}

	env := getTshEnv()
	active, others := makeAllProfileInfo(profile, profiles, env)

	format := strings.ToLower(cf.Format)
	switch format {
	case teleport.JSON, teleport.YAML:
		out, err := serializeProfiles(active, others, env, format)
		if err != nil {
			return trace.Wrap(err)
		}
		fmt.Println(out)
	default:
		printProfiles(cf.Debug, active, others, env, cf.Verbose)
	}

	if profile == nil {
		return trace.NotFound("Not logged in.")
	}

	duration := time.Until(profile.ValidUntil)
	if !profile.ValidUntil.IsZero() && duration.Nanoseconds() <= 0 {
		return trace.NotFound("Active profile expired.")
	}

	return nil
}

type profileInfo struct {
	ProxyURL           string             `json:"profile_url"`
	Username           string             `json:"username"`
	ActiveRequests     []string           `json:"active_requests,omitempty"`
	Cluster            string             `json:"cluster"`
	Roles              []string           `json:"roles,omitempty"`
	Traits             wrappers.Traits    `json:"traits,omitempty"`
	Logins             []string           `json:"logins,omitempty"`
	KubernetesEnabled  bool               `json:"kubernetes_enabled"`
	KubernetesCluster  string             `json:"kubernetes_cluster,omitempty"`
	KubernetesUsers    []string           `json:"kubernetes_users,omitempty"`
	KubernetesGroups   []string           `json:"kubernetes_groups,omitempty"`
	Databases          []string           `json:"databases,omitempty"`
	ValidUntil         time.Time          `json:"valid_until"`
	Extensions         []string           `json:"extensions,omitempty"`
	CriticalOptions    map[string]string  `json:"critical_options,omitempty"`
	AllowedResourceIDs []types.ResourceID `json:"allowed_resources,omitempty"`
}

func makeAllProfileInfo(active *client.ProfileStatus, others []*client.ProfileStatus, env map[string]string) (*profileInfo, []*profileInfo) {
	activeInfo := makeProfileInfo(active, env, true)
	var othersInfo []*profileInfo
	for _, p := range others {
		othersInfo = append(othersInfo, makeProfileInfo(p, env, false))
	}
	return activeInfo, othersInfo
}

func makeProfileInfo(p *client.ProfileStatus, env map[string]string, isActive bool) *profileInfo {
	if p == nil {
		return nil
	}
	out := &profileInfo{
		ProxyURL:           p.ProxyURL.String(),
		Username:           p.Username,
		ActiveRequests:     p.ActiveRequests.AccessRequests,
		Cluster:            p.Cluster,
		Roles:              p.Roles,
		Traits:             p.Traits,
		Logins:             p.Logins,
		KubernetesEnabled:  p.KubeEnabled,
		KubernetesCluster:  selectedKubeCluster(p.Cluster),
		KubernetesUsers:    p.KubeUsers,
		KubernetesGroups:   p.KubeGroups,
		Databases:          p.DatabaseServices(),
		ValidUntil:         p.ValidUntil,
		Extensions:         p.Extensions,
		CriticalOptions:    p.CriticalOptions,
		AllowedResourceIDs: p.AllowedResourceIDs,
	}

	// update active profile info from env
	if isActive {
		if proxy, ok := env[proxyEnvVar]; ok {
			proxyURL := url.URL{
				Scheme: "https",
				Host:   proxy,
			}
			out.ProxyURL = proxyURL.String()
		}

		if cluster, ok := env[clusterEnvVar]; ok {
			out.Cluster = cluster
		} else if siteName, ok := env[siteEnvVar]; ok {
			out.Cluster = siteName
		}

		if kubeCluster, ok := env[kubeClusterEnvVar]; ok {
			out.KubernetesCluster = kubeCluster
		}
	}
	return out
}

func (p *profileInfo) getProxyURLLine(isActive bool, env map[string]string) string {
	// indicate if active profile proxy url is shadowed by env vars.
	if isActive {
		if _, ok := env[proxyEnvVar]; ok {
			return fmt.Sprintf("%v (%v)", p.ProxyURL, proxyEnvVar)
		}
	}
	return p.ProxyURL
}

func (p *profileInfo) getClusterLine(isActive bool, env map[string]string) string {
	// indicate if active profile cluster is shadowed by env vars.
	if isActive {
		if _, ok := env[clusterEnvVar]; ok {
			return fmt.Sprintf("%v (%v)", p.Cluster, clusterEnvVar)
		} else if _, ok := env[siteEnvVar]; ok {
			return fmt.Sprintf("%v (%v)", p.Cluster, siteEnvVar)
		}
	}
	return p.Cluster
}

func (p *profileInfo) getKubeClusterLine(isActive bool, env map[string]string, cluster string) string {
	// indicate if active profile kube cluster is shadowed by env vars.
	if isActive {
		// check if kube cluster env var is set and no cluster was selected by kube config
		if _, ok := env[kubeClusterEnvVar]; ok {
			return fmt.Sprintf("%v (%v)", p.KubernetesCluster, kubeClusterEnvVar)
		}
	}
	return p.KubernetesCluster
}

func serializeProfiles(profile *profileInfo, profiles []*profileInfo, env map[string]string, format string) (string, error) {
	profileData := struct {
		Active   *profileInfo      `json:"active,omitempty"`
		Profiles []*profileInfo    `json:"profiles"`
		Env      map[string]string `json:"environment,omitempty"`
	}{profile, []*profileInfo{}, env}
	profileData.Profiles = append(profileData.Profiles, profiles...)
	var out []byte
	var err error
	if format == teleport.JSON {
		out, err = utils.FastMarshalIndent(profileData, "", "  ")
	} else {
		out, err = yaml.Marshal(profileData)
	}
	if err != nil {
		return "", trace.Wrap(err)
	}
	return string(out), nil
}

func getTshEnv() map[string]string {
	env := map[string]string{}
	for _, envVar := range tshStatusEnvVars {
		if envVal, isSet := os.LookupEnv(envVar); isSet {
			env[envVar] = envVal
		}
	}
	return env
}

func printProfiles(debug bool, profile *profileInfo, profiles []*profileInfo, env map[string]string, verbose bool) {
	if profile == nil && len(profiles) == 0 {
		return
	}

	// Print the active profile.
	if profile != nil {
		printStatus(debug, profile, env, true)
	}

	// Print all other profiles.
	for _, p := range profiles {
		printStatus(debug, p, env, false)
	}

	// Print relevant active env vars, if they are set.
	if verbose {
		if len(env) > 0 {
			fmt.Println("Active Environment:")
		}
		for k, v := range env {
			fmt.Printf("\t%s=%s\n", k, v)
		}
	}
}

// host is a utility function that extracts
// host from the host:port pair, in case of any error
// returns the original value
func host(in string) string {
	out, err := utils.Host(in)
	if err != nil {
		return in
	}
	return out
}

// accessRequestWatcher is a helper to wait for an access request to be resolved.
type accessRequestWatcher struct {
	req     types.AccessRequest
	watcher types.Watcher
	closers []io.Closer
	sync.RWMutex
}

// newAccessRequestWatcher returns a new accessRequestWatcher. Callers should
// always defer (*accessRequestWatcher).Close().
func newAccessRequestWatcher(req types.AccessRequest) *accessRequestWatcher {
	return &accessRequestWatcher{
		req: req,
	}
}

// initialize sets up the underlying event watcher, when this returns without
// error the watcher is guaranteed to be in a ready state. Call this before
// creating the request to prevent a race.
func (w *accessRequestWatcher) initialize(ctx context.Context, tc *client.TeleportClient) error {
	w.Lock()
	defer w.Unlock()

	if w.watcher != nil {
		return trace.BadParameter("cannot re-initialize accessRequestWatcher")
	}

	proxyClient, err := tc.ConnectToProxy(ctx)
	if err != nil {
		return trace.Wrap(err)
	}
	w.closers = append(w.closers, proxyClient)

	rootClient, err := proxyClient.ConnectToRootCluster(ctx)
	if err != nil {
		return trace.Wrap(err)
	}
	w.closers = append(w.closers, rootClient)

	filter := types.AccessRequestFilter{
		User: w.req.GetUser(),
		ID:   w.req.GetName(),
	}
	w.watcher, err = rootClient.NewWatcher(ctx, types.Watch{
		Name: "await-request-approval",
		Kinds: []types.WatchKind{{
			Kind:   types.KindAccessRequest,
			Filter: filter.IntoMap(),
		}},
	})
	if err != nil {
		return trace.Wrap(err)
	}
	w.closers = append(w.closers, w.watcher)

	// Wait for OpInit event so that returned watcher is ready.
	select {
	case event := <-w.watcher.Events():
		if event.Type != types.OpInit {
			return trace.BadParameter("failed to watch for access requests: received an unexpected event while waiting for the initial OpInit")
		}
	case <-w.watcher.Done():
		return trace.Wrap(w.watcher.Error())
	case <-ctx.Done():
		// This should be the same as w.watcher.Done(), including for completeness.
		return trace.Wrap(ctx.Err())
	}

	return nil
}

// awaitResolution waits for the request to be resolved (state != PENDING).
func (w *accessRequestWatcher) awaitResolution() (types.AccessRequest, error) {
	w.RLock()
	defer w.RUnlock()

	if w.watcher == nil {
		return nil, trace.BadParameter("must initialize accessRequestWatcher before calling awaitResolution()")
	}

	for {
		select {
		case event := <-w.watcher.Events():
			switch event.Type {
			case types.OpPut:
				r, ok := event.Resource.(*types.AccessRequestV3)
				if !ok {
					return nil, trace.BadParameter("unexpected resource type %T", event.Resource)
				}
				if !r.GetState().IsPending() {
					return r, nil
				}
			case types.OpDelete:
				return nil, trace.Errorf("request %s has expired or been deleted...", event.Resource.GetName())
			default:
				log.Warnf("Skipping unknown event type %s", event.Type)
			}
		case <-w.watcher.Done():
			return nil, trace.Wrap(w.watcher.Error())
		}
	}
}

// Close closes the clients held by the watcher.
func (w *accessRequestWatcher) Close() error {
	var errs []error
	// Close in reverse order, like defer.
	w.RLock()
	for i := len(w.closers) - 1; i >= 0; i-- {
		errs = append(errs, w.closers[i].Close())
	}
	w.RUnlock()

	// Closed the watcher above, awaitResolution should now terminate and we can
	// grab the lock.
	w.Lock()
	w.closers = nil
	w.Unlock()

	return trace.NewAggregate(errs...)
}

func onRequestResolution(cf *CLIConf, tc *client.TeleportClient, req types.AccessRequest) error {
	if !req.GetState().IsApproved() {
		msg := fmt.Sprintf("request %s has been set to %s", req.GetName(), req.GetState().String())
		if reason := req.GetResolveReason(); reason != "" {
			msg = fmt.Sprintf("%s, reason=%q", msg, reason)
		}
		return trace.Errorf(msg)
	}

	msg := "\nApproval received, getting updated certificates...\n\n"
	if reason := req.GetResolveReason(); reason != "" {
		msg = fmt.Sprintf("\nApproval received, reason=%q\nGetting updated certificates...\n\n", reason)
	}
	fmt.Fprint(os.Stderr, msg)

	err := reissueWithRequests(cf, tc, []string{req.GetName()}, nil /*dropRequests*/)
	return trace.Wrap(err)
}

// reissueWithRequests handles a certificate reissue, applying new requests by ID,
// and saving the updated profile.
func reissueWithRequests(cf *CLIConf, tc *client.TeleportClient, newRequests []string, dropRequests []string) error {
	profile, err := client.StatusCurrent(cf.HomePath, cf.Proxy, cf.IdentityFileIn)
	if err != nil {
		return trace.Wrap(err)
	}
	if profile.IsVirtual {
		return trace.BadParameter("cannot reissue certificates while using an identity file (-i)")
	}
	params := client.ReissueParams{
		AccessRequests:     newRequests,
		DropAccessRequests: dropRequests,
		RouteToCluster:     cf.SiteName,
	}
	// If the certificate already had active requests, add them to our inputs parameters.
	for _, reqID := range profile.ActiveRequests.AccessRequests {
		if !apiutils.SliceContainsStr(dropRequests, reqID) {
			params.AccessRequests = append(params.AccessRequests, reqID)
		}
	}
	if params.RouteToCluster == "" {
		params.RouteToCluster = profile.Cluster
	}
	if err := tc.ReissueUserCerts(cf.Context, client.CertCacheDrop, params); err != nil {
		return trace.Wrap(err)
	}
	if err := tc.SaveProfile(cf.HomePath, true); err != nil {
		return trace.Wrap(err)
	}
	if err := updateKubeConfig(cf, tc, ""); err != nil {
		return trace.Wrap(err)
	}
	return nil
}

func onApps(cf *CLIConf) error {
	if cf.ListAll {
		return trace.Wrap(listAppsAllClusters(cf))
	}
	tc, err := makeClient(cf, false)
	if err != nil {
		return trace.Wrap(err)
	}

	// Get a list of all applications.
	var apps []types.Application
	err = client.RetryWithRelogin(cf.Context, tc, func() error {
		apps, err = tc.ListApps(cf.Context, nil /* custom filter */)
		return err
	})
	if err != nil {
		return trace.Wrap(err)
	}

	// Retrieve profile to be able to show which apps user is logged into.
	profile, err := client.StatusCurrent(cf.HomePath, cf.Proxy, cf.IdentityFileIn)
	if err != nil {
		return trace.Wrap(err)
	}

	// Sort by app name.
	sort.Slice(apps, func(i, j int) bool {
		return apps[i].GetName() < apps[j].GetName()
	})

	return trace.Wrap(showApps(apps, profile.Apps, cf.Format, cf.Verbose))
}

type appListing struct {
	Proxy   string            `json:"proxy"`
	Cluster string            `json:"cluster"`
	App     types.Application `json:"app"`
}

type appListings []appListing

func (l appListings) Len() int {
	return len(l)
}

func (l appListings) Less(i, j int) bool {
	if l[i].Proxy != l[j].Proxy {
		return l[i].Proxy < l[j].Proxy
	}
	if l[i].Cluster != l[j].Cluster {
		return l[i].Cluster < l[j].Cluster
	}
	return l[i].App.GetName() < l[j].App.GetName()
}

func (l appListings) Swap(i, j int) {
	l[i], l[j] = l[j], l[i]
}

func listAppsAllClusters(cf *CLIConf) error {
	var listings appListings
	err := forEachProfile(cf, func(tc *client.TeleportClient, profile *client.ProfileStatus) error {
		result, err := tc.ListAppsAllClusters(cf.Context, nil /* custom filter */)
		if err != nil {
			return trace.Wrap(err)
		}
		for clusterName, apps := range result {
			for _, app := range apps {
				listings = append(listings, appListing{
					Proxy:   profile.ProxyURL.Host,
					Cluster: clusterName,
					App:     app,
				})
			}
		}
		return nil
	})
	if err != nil {
		return trace.Wrap(err)
	}

	sort.Sort(listings)

	profile, err := client.StatusCurrent(cf.HomePath, cf.Proxy, cf.IdentityFileIn)
	if err != nil {
		return trace.Wrap(err)
	}
	var active []tlsca.RouteToApp
	if profile != nil {
		active = profile.Apps
	}

	format := strings.ToLower(cf.Format)
	switch format {
	case teleport.Text, "":
		printAppsWithClusters(listings, active, cf.Verbose)
	case teleport.JSON, teleport.YAML:
		out, err := serializeAppsWithClusters(listings, format)
		if err != nil {
			return trace.Wrap(err)
		}
		fmt.Println(out)
	default:
		return trace.BadParameter("unsupported format %q", format)
	}
	return nil
}

func printAppsWithClusters(apps []appListing, active []tlsca.RouteToApp, verbose bool) {
	var rows [][]string
	for _, app := range apps {
		rows = append(rows, getAppRow(app.Proxy, app.Cluster, app.App, active, verbose))
	}
	// In verbose mode, print everything on a single line and include host UUID.
	// In normal mode, chunk the labels, print two per line and allow multiple
	// lines per node.
	var t asciitable.Table
	if verbose {
		t = asciitable.MakeTable([]string{"Proxy", "Cluster", "Application", "Description", "Type", "Public Address", "URI", "Labels"}, rows...)
	} else {
		t = asciitable.MakeTableWithTruncatedColumn(
			[]string{"Proxy", "Cluster", "Application", "Description", "Type", "Public Address", "Labels"}, rows, "Labels")
	}
	fmt.Println(t.AsBuffer().String())
}

func serializeAppsWithClusters(apps []appListing, format string) (string, error) {
	var out []byte
	var err error
	if format == teleport.JSON {
		out, err = utils.FastMarshalIndent(apps, "", "  ")
	} else {
		out, err = yaml.Marshal(apps)
	}
	return string(out), trace.Wrap(err)
}

func onRecordings(cf *CLIConf) error {
	fromUTC, toUTC, err := defaults.SearchSessionRange(clockwork.NewRealClock(), cf.FromUTC, cf.ToUTC)
	if err != nil {
		return trace.Wrap(err)
	}
	tc, err := makeClient(cf, false)
	if err != nil {
		return trace.Wrap(err)
	}
	// Max number of days is limited to prevent too many requests being sent if dynamo is used as a backend.
	if days := toUTC.Sub(fromUTC).Hours() / 24; days > defaults.TshTctlSessionDayLimit {
		return trace.Errorf("date range for recordings listing too large: %v days specified: limit %v days",
			days, defaults.TshTctlSessionDayLimit)
	}
	var sessions []apievents.AuditEvent
	if err := client.RetryWithRelogin(cf.Context, tc, func() error {
		sessions, err = tc.SearchSessionEvents(cf.Context,
			fromUTC, toUTC, apidefaults.DefaultChunkSize,
			types.EventOrderDescending, cf.maxRecordingsToShow)
		return err
	}); err != nil {
		return trace.Wrap(err)
	}

	if err := common.ShowSessions(sessions, cf.Format, os.Stdout); err != nil {
		return trace.Wrap(err)
	}
	return nil
}

// onEnvironment handles "tsh env" command.
func onEnvironment(cf *CLIConf) error {
	profile, err := client.StatusCurrent(cf.HomePath, cf.Proxy, cf.IdentityFileIn)
	if err != nil {
		return trace.Wrap(err)
	}

	format := strings.ToLower(cf.Format)
	switch format {
	case teleport.Text, "":
		// Print shell built-in commands to set (or unset) environment.
		switch {
		case cf.unsetEnvironment:
			fmt.Printf("unset %v\n", proxyEnvVar)
			fmt.Printf("unset %v\n", clusterEnvVar)
			fmt.Printf("unset %v\n", kubeClusterEnvVar)
			fmt.Printf("unset %v\n", teleport.EnvKubeConfig)
		case !cf.unsetEnvironment:
			kubeName := selectedKubeCluster(profile.Cluster)
			fmt.Printf("export %v=%v\n", proxyEnvVar, profile.ProxyURL.Host)
			fmt.Printf("export %v=%v\n", clusterEnvVar, profile.Cluster)
			if kubeName != "" {
				fmt.Printf("export %v=%v\n", kubeClusterEnvVar, kubeName)
				fmt.Printf("# set %v to a standalone kubeconfig for the selected kube cluster\n", teleport.EnvKubeConfig)
				fmt.Printf("export %v=%v\n", teleport.EnvKubeConfig, profile.KubeConfigPath(kubeName))
			}
		}
	case teleport.JSON, teleport.YAML:
		out, err := serializeEnvironment(profile, format)
		if err != nil {
			return trace.Wrap(err)
		}
		fmt.Println(out)
	}

	return nil
}

func serializeEnvironment(profile *client.ProfileStatus, format string) (string, error) {
	env := map[string]string{
		proxyEnvVar:   profile.ProxyURL.Host,
		clusterEnvVar: profile.Cluster,
	}
	kubeName := selectedKubeCluster(profile.Cluster)
	if kubeName != "" {
		env[kubeClusterEnvVar] = kubeName
		env[teleport.EnvKubeConfig] = profile.KubeConfigPath(kubeName)
	}
	var out []byte
	var err error
	if format == teleport.JSON {
		out, err = utils.FastMarshalIndent(env, "", "  ")
	} else {
		out, err = yaml.Marshal(env)
	}
	return string(out), trace.Wrap(err)
}

// envGetter is used to read in the environment. In production "os.Getenv"
// is used.
type envGetter func(string) string

// setEnvFlags sets flags that can be set via environment variables.
func setEnvFlags(cf *CLIConf, fn envGetter) {
	// prioritize CLI input
	if cf.SiteName == "" {
		setSiteNameFromEnv(cf, fn)
	}
	// prioritize CLI input
	if cf.KubernetesCluster == "" {
		setKubernetesClusterFromEnv(cf, fn)
	}

	// these can only be set with env vars.
	setTeleportHomeFromEnv(cf, fn)
	setGlobalTshConfigPathFromEnv(cf, fn)
}

// setSiteNameFromEnv sets teleport site name from environment if configured.
// First try reading TELEPORT_CLUSTER, then the legacy term TELEPORT_SITE.
func setSiteNameFromEnv(cf *CLIConf, fn envGetter) {
	if clusterName := fn(siteEnvVar); clusterName != "" {
		cf.SiteName = clusterName
	}
	if clusterName := fn(clusterEnvVar); clusterName != "" {
		cf.SiteName = clusterName
	}
}

// setTeleportHomeFromEnv sets home directory from environment if configured.
func setTeleportHomeFromEnv(cf *CLIConf, fn envGetter) {
	if homeDir := fn(types.HomeEnvVar); homeDir != "" {
		cf.HomePath = path.Clean(homeDir)
	}
}

// setKubernetesClusterFromEnv sets teleport kube cluster from environment if configured.
func setKubernetesClusterFromEnv(cf *CLIConf, fn envGetter) {
	if kubeName := fn(kubeClusterEnvVar); kubeName != "" {
		cf.KubernetesCluster = kubeName
	}
}

// setGlobalTshConfigPathFromEnv sets path to global tsh config file.
func setGlobalTshConfigPathFromEnv(cf *CLIConf, fn envGetter) {
	if configPath := fn(globalTshConfigEnvVar); configPath != "" {
		cf.GlobalTshConfigPath = path.Clean(configPath)
	}
}

func handleUnimplementedError(ctx context.Context, perr error, cf CLIConf) error {
	const (
		errMsgFormat         = "This server does not implement this feature yet. Likely the client version you are using is newer than the server. The server version: %v, the client version: %v. Please upgrade the server."
		unknownServerVersion = "unknown"
	)
	tc, err := makeClient(&cf, false)
	if err != nil {
		log.WithError(err).Warning("Failed to create client.")
		return trace.WrapWithMessage(perr, errMsgFormat, unknownServerVersion, teleport.Version)
	}
	pr, err := tc.Ping(ctx)
	if err != nil {
		log.WithError(err).Warning("Failed to call ping.")
		return trace.WrapWithMessage(perr, errMsgFormat, unknownServerVersion, teleport.Version)
	}
	return trace.WrapWithMessage(perr, errMsgFormat, pr.ServerVersion, teleport.Version)
}

func validateParticipantMode(mode types.SessionParticipantMode) error {
	switch mode {
	case types.SessionPeerMode, types.SessionObserverMode, types.SessionModeratorMode:
		return nil
	default:
		return trace.BadParameter("invalid participant mode %v", mode)
	}
}

// forEachProfile performs an action for each profile a user is currently logged in to.
func forEachProfile(cf *CLIConf, fn func(tc *client.TeleportClient, profile *client.ProfileStatus) error) error {
	profile, profiles, err := client.Status(cf.HomePath, "")
	if err != nil {
		return trace.Wrap(err)
	}
	if profile != nil {
		profiles = append(profiles, profile)
	}

	clock := clockwork.NewRealClock()
	errors := make([]error, 0)
	for _, p := range profiles {
		proxyAddr := p.ProxyURL.Host
		if p.IsExpired(clock) {
			fmt.Fprintf(os.Stderr, "Credentials expired for proxy %q, skipping...\n", proxyAddr)
			continue
		}
		tc, err := makeClientForProxy(cf, proxyAddr, true)
		if err != nil {
			errors = append(errors, err)
			continue
		}
		if err := fn(tc, p); err != nil {
			errors = append(errors, err)
		}
	}

	return trace.NewAggregate(errors...)
}<|MERGE_RESOLUTION|>--- conflicted
+++ resolved
@@ -359,20 +359,18 @@
 	// disableAccessRequest disables automatic resource access requests.
 	disableAccessRequest bool
 
-<<<<<<< HEAD
+	// FromUTC is the start time to use for the range of sessions listed by the session recordings listing command
+	FromUTC string
+
+	// ToUTC is the start time to use for the range of sessions listed by the session recordings listing command
+	ToUTC string
+
+	// maxRecordingsToShow is the maximum number of session recordings to show per page of results
+	maxRecordingsToShow int
+
 	// command is the selected command (and subcommands) parsed from command
 	// line args. Note that this command does not contain the binary (e.g. tsh).
 	command string
-=======
-	// FromUTC is the start time to use for the range of sessions listed by the session recordings listing command
-	FromUTC string
-
-	// ToUTC is the start time to use for the range of sessions listed by the session recordings listing command
-	ToUTC string
-
-	// maxRecordingsToShow is the maximum number of session recordings to show per page of results
-	maxRecordingsToShow int
->>>>>>> 29175e57
 }
 
 // Stdout returns the stdout writer.
