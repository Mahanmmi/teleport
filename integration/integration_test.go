/*
Copyright 2016-2019 Gravitational, Inc.

Licensed under the Apache License, Version 2.0 (the "License");
you may not use this file except in compliance with the License.
You may obtain a copy of the License at

    http://www.apache.org/licenses/LICENSE-2.0

Unless required by applicable law or agreed to in writing, software
distributed under the License is distributed on an "AS IS" BASIS,
WITHOUT WARRANTIES OR CONDITIONS OF ANY KIND, either express or implied.
See the License for the specific language governing permissions and
limitations under the License.
*/

package integration

import (
	"bufio"
	"bytes"
	"context"
	"crypto/x509"
	"encoding/json"
	"fmt"
	"io"
	"io/fs"
	"net"
	"net/http"
	"net/http/httptest"
	"net/url"
	"os"
	"os/exec"
	"os/user"
	"path/filepath"
	"reflect"
	"regexp"
	"runtime/pprof"
	"strconv"
	"strings"
	"testing"
	"time"

	"golang.org/x/crypto/ssh"

	"github.com/gravitational/teleport"
	"github.com/gravitational/teleport/api/breaker"
	"github.com/gravitational/teleport/api/client/proto"
	"github.com/gravitational/teleport/api/constants"
	apidefaults "github.com/gravitational/teleport/api/defaults"
	tracessh "github.com/gravitational/teleport/api/observability/tracing/ssh"
	"github.com/gravitational/teleport/api/profile"
	"github.com/gravitational/teleport/api/types"
	apievents "github.com/gravitational/teleport/api/types/events"
	apiutils "github.com/gravitational/teleport/api/utils"
	"github.com/gravitational/teleport/api/utils/keypaths"
	"github.com/gravitational/teleport/integration/helpers"
	"github.com/gravitational/teleport/lib"
	"github.com/gravitational/teleport/lib/auth"
	"github.com/gravitational/teleport/lib/auth/testauthority"
	"github.com/gravitational/teleport/lib/bpf"
	"github.com/gravitational/teleport/lib/client"
	"github.com/gravitational/teleport/lib/events"
	"github.com/gravitational/teleport/lib/events/filesessions"
	"github.com/gravitational/teleport/lib/modules"
	"github.com/gravitational/teleport/lib/pam"
	"github.com/gravitational/teleport/lib/reversetunnel"
	"github.com/gravitational/teleport/lib/service"
	"github.com/gravitational/teleport/lib/services"
	"github.com/gravitational/teleport/lib/session"
	"github.com/gravitational/teleport/lib/utils"

	"github.com/google/uuid"
	"github.com/gravitational/trace"
	"github.com/pkg/sftp"
	log "github.com/sirupsen/logrus"
	"github.com/stretchr/testify/require"
)

type integrationTestSuite struct {
	helpers.Fixture
}

func newSuite(t *testing.T) *integrationTestSuite {
	return &integrationTestSuite{*helpers.NewFixture(t)}
}

type integrationTest func(t *testing.T, suite *integrationTestSuite)

func (s *integrationTestSuite) bind(test integrationTest) func(t *testing.T) {
	return func(t *testing.T) {
		// Attempt to set a logger for the test. Be warned that parts of the
		// Teleport codebase do not honor the logger passed in via config and
		// will create their own. Do not expect to catch _all_ output with this.
		s.Log = utils.NewLoggerForTests()
		os.RemoveAll(profile.FullProfilePath(""))
		t.Cleanup(func() { s.Log = nil })
		test(t, s)
	}
}

// TestIntegrations acts as the master test suite for all integration tests
// requiring standardized setup and teardown.
func TestIntegrations(t *testing.T) {
	// TODO: break all of these subtests out into individual tests so that we get
	//       better progress reporting, rather than have to wait for the entire
	//       suite to complete
	suite := newSuite(t)

	t.Run("AuditOff", suite.bind(testAuditOff))
	t.Run("AuditOn", suite.bind(testAuditOn))
	t.Run("BPFExec", suite.bind(testBPFExec))
	t.Run("BPFInteractive", suite.bind(testBPFInteractive))
	t.Run("BPFSessionDifferentiation", suite.bind(testBPFSessionDifferentiation))
	t.Run("CmdLabels", suite.bind(testCmdLabels))
	t.Run("ControlMaster", suite.bind(testControlMaster))
	t.Run("CustomReverseTunnel", suite.bind(testCustomReverseTunnel))
	t.Run("DataTransfer", suite.bind(testDataTransfer))
	t.Run("Disconnection", suite.bind(testDisconnectScenarios))
	t.Run("Discovery", suite.bind(testDiscovery))
	t.Run("DiscoveryNode", suite.bind(testDiscoveryNode))
	t.Run("DiscoveryRecovers", suite.bind(testDiscoveryRecovers))
	t.Run("EnvironmentVars", suite.bind(testEnvironmentVariables))
	t.Run("ExecEvents", suite.bind(testExecEvents))
	t.Run("ExternalClient", suite.bind(testExternalClient))
	t.Run("HA", suite.bind(testHA))
	t.Run("Interactive (Regular)", suite.bind(testInteractiveRegular))
	t.Run("Interactive (Reverse Tunnel)", suite.bind(testInteractiveReverseTunnel))
	t.Run("Interoperability", suite.bind(testInteroperability))
	t.Run("InvalidLogin", suite.bind(testInvalidLogins))
	t.Run("JumpTrustedClusters", suite.bind(testJumpTrustedClusters))
	t.Run("JumpTrustedClustersWithLabels", suite.bind(testJumpTrustedClustersWithLabels))
	t.Run("List", suite.bind(testList))
	t.Run("MapRoles", suite.bind(testMapRoles))
	t.Run("MultiplexingTrustedClusters", suite.bind(testMultiplexingTrustedClusters))
	t.Run("PAM", suite.bind(testPAM))
	t.Run("PortForwarding", suite.bind(testPortForwarding))
	t.Run("ProxyHostKeyCheck", suite.bind(testProxyHostKeyCheck))
	t.Run("ReverseTunnelCollapse", suite.bind(testReverseTunnelCollapse))
	t.Run("RotateRollback", suite.bind(testRotateRollback))
	t.Run("RotateSuccess", suite.bind(testRotateSuccess))
	t.Run("RotateTrustedClusters", suite.bind(testRotateTrustedClusters))
	t.Run("SessionStartContainsAccessRequest", suite.bind(testSessionStartContainsAccessRequest))
	t.Run("SessionStreaming", suite.bind(testSessionStreaming))
	t.Run("SSHExitCode", suite.bind(testSSHExitCode))
	t.Run("Shutdown", suite.bind(testShutdown))
	t.Run("TrustedClusters", suite.bind(testTrustedClusters))
	t.Run("TrustedClustersWithLabels", suite.bind(testTrustedClustersWithLabels))
	t.Run("TrustedTunnelNode", suite.bind(testTrustedTunnelNode))
	t.Run("TwoClustersProxy", suite.bind(testTwoClustersProxy))
	t.Run("TwoClustersTunnel", suite.bind(testTwoClustersTunnel))
	t.Run("UUIDBasedProxy", suite.bind(testUUIDBasedProxy))
	t.Run("WindowChange", suite.bind(testWindowChange))
	t.Run("SSHTracker", suite.bind(testSSHTracker))
	t.Run("TestKubeAgentFiltering", suite.bind(testKubeAgentFiltering))
	t.Run("ListResourcesAcrossClusters", suite.bind(testListResourcesAcrossClusters))
	t.Run("SessionRecordingModes", suite.bind(testSessionRecordingModes))
	t.Run("DifferentPinnedIP", suite.bind(testDifferentPinnedIP))
	t.Run("SFTP", suite.bind(testSFTP))
	t.Run("EscapeSequenceTriggers", suite.bind(testEscapeSequenceTriggers))
}

// testDifferentPinnedIP tests connection is rejected when source IP doesn't match the pinned one
func testDifferentPinnedIP(t *testing.T, suite *integrationTestSuite) {
	modules.SetTestModules(t, &modules.TestModules{TestBuildType: modules.BuildEnterprise})

	tr := utils.NewTracer(utils.ThisFunction()).Start()
	defer tr.Stop()

	tconf := suite.defaultServiceConfig()
	tconf.Auth.Enabled = true
	tconf.Proxy.Enabled = true
	tconf.Proxy.DisableWebService = true
	tconf.Proxy.DisableWebInterface = true
	tconf.SSH.Enabled = true
	tconf.SSH.DisableCreateHostUser = true

	teleport := suite.NewTeleportInstance(t)

	role := services.NewImplicitRole()
	ro := role.GetOptions()
	ro.PinSourceIP = true
	role.SetOptions(ro)
	role.SetName("x")
	teleport.AddUserWithRole(suite.Me.Username, role)

	require.NoError(t, teleport.CreateEx(t, nil, tconf))
	require.NoError(t, teleport.Start())
	defer teleport.StopAll()

	site := teleport.GetSiteAPI(helpers.Site)
	require.NotNil(t, site)

	for _, ip := range []string{"1.2.3.4/32", "1843:4545::12/128"} {
		cl, err := teleport.NewClient(helpers.ClientConfig{
			Login:    suite.Me.Username,
			Cluster:  helpers.Site,
			Host:     Host,
			SourceIP: ip,
		})
		require.NoError(t, err)
		ctx, cancel := context.WithTimeout(context.Background(), 1*time.Second)
		defer cancel()
		err = cl.SSH(ctx, []string{}, false)
		require.Error(t, err)
		require.Contains(t, err.Error(), "ssh: unable to authenticate")
	}
}

// testAuditOn creates a live session, records a bunch of data through it
// and then reads it back and compares against simulated reality.
func testAuditOn(t *testing.T, suite *integrationTestSuite) {
	ctx := context.Background()

	tr := utils.NewTracer(utils.ThisFunction()).Start()
	defer tr.Stop()

	tests := []struct {
		comment          string
		inRecordLocation string
		inForwardAgent   bool
		auditSessionsURI string
	}{
		{
			comment:          "normal teleport",
			inRecordLocation: types.RecordAtNode,
			inForwardAgent:   false,
		}, {
			comment:          "recording proxy",
			inRecordLocation: types.RecordAtProxy,
			inForwardAgent:   true,
		}, {
			comment:          "normal teleport with upload to file server",
			inRecordLocation: types.RecordAtNode,
			inForwardAgent:   false,
			auditSessionsURI: t.TempDir(),
		}, {
			comment:          "recording proxy with upload to file server",
			inRecordLocation: types.RecordAtProxy,
			inForwardAgent:   false,
			auditSessionsURI: t.TempDir(),
		}, {
			comment:          "normal teleport, sync recording",
			inRecordLocation: types.RecordAtNodeSync,
			inForwardAgent:   false,
		}, {
			comment:          "recording proxy, sync recording",
			inRecordLocation: types.RecordAtProxySync,
			inForwardAgent:   true,
		},
	}

	for _, tt := range tests {
		t.Run(tt.comment, func(t *testing.T) {
			makeConfig := func() (*testing.T, []string, []*helpers.InstanceSecrets, *service.Config) {
				auditConfig, err := types.NewClusterAuditConfig(types.ClusterAuditConfigSpecV2{
					AuditSessionsURI: tt.auditSessionsURI,
				})
				require.NoError(t, err)

				recConfig, err := types.NewSessionRecordingConfigFromConfigFile(types.SessionRecordingConfigSpecV2{
					Mode: tt.inRecordLocation,
				})
				require.NoError(t, err)

				tconf := suite.defaultServiceConfig()
				tconf.Auth.Enabled = true
				tconf.Auth.AuditConfig = auditConfig
				tconf.Auth.SessionRecordingConfig = recConfig
				tconf.Proxy.Enabled = true
				tconf.Proxy.DisableWebService = true
				tconf.Proxy.DisableWebInterface = true
				tconf.SSH.Enabled = true
				return t, nil, nil, tconf
			}
			teleport := suite.NewTeleportWithConfig(makeConfig())
			defer teleport.StopAll()

			// Start a node.
			nodeConf := suite.defaultServiceConfig()
			nodeConf.HostUUID = "node"
			nodeConf.Hostname = "node"
			nodeConf.SSH.Enabled = true
			nodeConf.SSH.Addr.Addr = helpers.NewListener(t, service.ListenerNodeSSH, &nodeConf.FileDescriptors)
			nodeProcess, err := teleport.StartNode(nodeConf)
			require.NoError(t, err)

			// get access to a authClient for the cluster
			site := teleport.GetSiteAPI(helpers.Site)
			require.NotNil(t, site)

			// wait 10 seconds for both nodes to show up, otherwise
			// we'll have trouble connecting to the node below.
			waitForNodes := func(site auth.ClientI, count int) error {
				tickCh := time.Tick(500 * time.Millisecond)
				stopCh := time.After(10 * time.Second)
				for {
					select {
					case <-tickCh:
						nodesInSite, err := site.GetNodes(ctx, apidefaults.Namespace)
						if err != nil && !trace.IsNotFound(err) {
							return trace.Wrap(err)
						}
						if got, want := len(nodesInSite), count; got == want {
							return nil
						}
					case <-stopCh:
						return trace.BadParameter("waited 10s, did find %v nodes", count)
					}
				}
			}
			err = waitForNodes(site, 2)
			require.NoError(t, err)

			// should have no sessions:
			sessions, err := site.GetSessions(ctx, apidefaults.Namespace)
			require.NoError(t, err)
			require.Empty(t, sessions)

			// create interactive session (this goroutine is this user's terminal time)
			endC := make(chan error)
			myTerm := NewTerminal(250)
			go func() {
				cl, err := teleport.NewClient(helpers.ClientConfig{
					Login:        suite.Me.Username,
					Cluster:      helpers.Site,
					Host:         Host,
					Port:         helpers.Port(t, nodeConf.SSH.Addr.Addr),
					ForwardAgent: tt.inForwardAgent,
				})
				require.NoError(t, err)
				cl.Stdout = myTerm
				cl.Stdin = myTerm

				err = cl.SSH(context.TODO(), []string{}, false)
				endC <- err
			}()

			// wait until the sess is running
			sess := waitForSessionToBeEstablished(ctx, t, site)
			sid := sess.GetSessionID()

<<<<<<< HEAD
			// the session should have one party
			parties := sess.GetParticipants()
			require.Len(t, parties, 1)
			require.Equal(t, suite.Me.Username, parties[0].User)
=======
			// wait for the user to join this session:
			for len(session.Parties) == 0 {
				time.Sleep(time.Millisecond * 5)
				session, err = site.GetSession(ctx, apidefaults.Namespace, sessionID)
				require.NoError(t, err)
			}
			// make sure it's us who joined! :)
			require.Equal(t, suite.Me.Username, session.Parties[0].User)
>>>>>>> ce1113fe

			// lets type "echo hi" followed by "enter" and then "exit" + "enter":
			myTerm.Type("\aecho hi\n\r\aexit\n\r\a")

			// wait for session to end:
			select {
			case <-endC:
			case <-time.After(10 * time.Second):
				t.Fatalf("%s: Timeout waiting for session to finish.", tt.comment)
			}

			// wait for the upload of the right session to complete
			timeoutC := time.After(10 * time.Second)
		loop:
			for {
				select {
				case event := <-teleport.UploadEventsC:
					if event.SessionID != sid {
						t.Logf("Skipping mismatching session %v, expecting upload of %v.", event.SessionID, sid)
						continue
					}
					break loop
				case <-timeoutC:
					dumpGoroutineProfile()
					t.Fatalf("%s: Timeout waiting for upload of session %v to complete to %v",
						tt.comment, sid, tt.auditSessionsURI)
				}
			}

			// read back the entire session (we have to try several times until we get back
			// everything because the session is closing)
			var sessionStream []byte
			for i := 0; i < 6; i++ {
				sessionStream, err = site.GetSessionChunk(apidefaults.Namespace, session.ID(sid), 0, events.MaxChunkBytes)
				require.NoError(t, err)
				if strings.Contains(string(sessionStream), "exit") {
					break
				}
				time.Sleep(time.Millisecond * 250)
				if i >= 5 {
					// session stream keeps coming back short
					t.Fatalf("%s: Stream is not getting data: %q.", tt.comment, string(sessionStream))
				}
			}

			// see what we got. It looks different based on bash settings, but here it is
			// on Ev's machine (hostname is 'edsger'):
			//
			// edsger ~: echo hi
			// hi
			// edsger ~: exit
			// logout
			//
			text := string(sessionStream)
			require.Contains(t, text, "echo hi")
			require.Contains(t, text, "exit")

			// Wait until session.start, session.leave, and session.end events have arrived.
			getSessions := func(site auth.ClientI) ([]events.EventFields, error) {
				tickCh := time.Tick(500 * time.Millisecond)
				stopCh := time.After(10 * time.Second)
				for {
					select {
					case <-tickCh:
						// Get all session events from the backend.
						sessionEvents, err := site.GetSessionEvents(apidefaults.Namespace, session.ID(sid), 0, false)
						if err != nil {
							return nil, trace.Wrap(err)
						}

						// Look through all session events for the three wanted.
						var hasStart bool
						var hasEnd bool
						var hasLeave bool
						for _, se := range sessionEvents {
							if se.GetType() == events.SessionStartEvent {
								hasStart = true
							}
							if se.GetType() == events.SessionEndEvent {
								hasEnd = true
							}
							if se.GetType() == events.SessionLeaveEvent {
								hasLeave = true
							}
						}

						// Make sure all three events were found.
						if hasStart && hasEnd && hasLeave {
							return sessionEvents, nil
						}
					case <-stopCh:
						return nil, trace.BadParameter("unable to find all session events after 10s (mode=%v)", tt.inRecordLocation)
					}
				}
			}
			history, err := getSessions(site)
			require.NoError(t, err)

			getChunk := func(e events.EventFields, maxlen int) string {
				offset := e.GetInt("offset")
				length := e.GetInt("bytes")
				if length == 0 {
					return ""
				}
				if length > maxlen {
					length = maxlen
				}
				return string(sessionStream[offset : offset+length])
			}

			findByType := func(et string) events.EventFields {
				for _, e := range history {
					if e.GetType() == et {
						return e
					}
				}
				return nil
			}

			// there should always be 'session.start' event (and it must be first)
			first := history[0]
			start := findByType(events.SessionStartEvent)
			require.Equal(t, first, start)
			require.Equal(t, 0, start.GetInt("bytes"))
			require.Equal(t, sid, start.GetString(events.SessionEventID))
			require.NotEmpty(t, start.GetString(events.TerminalSize))

			// If session are being recorded at nodes, the SessionServerID should contain
			// the ID of the node. If sessions are being recorded at the proxy, then
			// SessionServerID should be that of the proxy.
			expectedServerID := nodeProcess.Config.HostUUID
			if services.IsRecordAtProxy(tt.inRecordLocation) {
				expectedServerID = teleport.Process.Config.HostUUID
			}
			require.Equal(t, expectedServerID, start.GetString(events.SessionServerID))

			// make sure data is recorded properly
			out := &bytes.Buffer{}
			for _, e := range history {
				out.WriteString(getChunk(e, 1000))
			}
			recorded := replaceNewlines(out.String())
			require.Regexp(t, ".*exit.*", recorded)
			require.Regexp(t, ".*echo hi.*", recorded)

			// there should always be 'session.end' event
			end := findByType(events.SessionEndEvent)
			require.NotNil(t, end)
			require.Equal(t, 0, end.GetInt("bytes"))
			require.Equal(t, sid, end.GetString(events.SessionEventID))

			// there should always be 'session.leave' event
			leave := findByType(events.SessionLeaveEvent)
			require.NotNil(t, leave)
			require.Equal(t, 0, leave.GetInt("bytes"))
			require.Equal(t, sid, leave.GetString(events.SessionEventID))

			// all of them should have a proper time
			for _, e := range history {
				require.False(t, e.GetTime("time").IsZero())
			}
		})
	}
}

// testInteroperability checks if Teleport and OpenSSH behave in the same way
// when executing commands.
func testInteroperability(t *testing.T, suite *integrationTestSuite) {
	tr := utils.NewTracer(utils.ThisFunction()).Start()
	defer tr.Stop()

	tempdir := t.TempDir()
	tempfile := filepath.Join(tempdir, "file.txt")

	// create new teleport server that will be used by all tests
	teleport := suite.newTeleport(t, nil, true)
	defer teleport.StopAll()

	tests := []struct {
		inCommand   string
		inStdin     string
		outContains string
		outFile     bool
	}{
		// 0 - echo "1\n2\n" | ssh localhost "cat -"
		// this command can be used to copy files by piping stdout to stdin over ssh.
		{
			inCommand:   "cat -",
			inStdin:     "1\n2\n",
			outContains: "1\n2\n",
			outFile:     false,
		},
		// 1 - ssh -tt locahost '/bin/sh -c "mkdir -p /tmp && echo a > /tmp/file.txt"'
		// programs like ansible execute commands like this
		{
			inCommand:   fmt.Sprintf(`/bin/sh -c "mkdir -p /tmp && echo a > %v"`, tempfile),
			inStdin:     "",
			outContains: "a",
			outFile:     true,
		},
		// 2 - ssh localhost tty
		// should print "not a tty"
		{
			inCommand:   "tty",
			inStdin:     "",
			outContains: "not a tty",
			outFile:     false,
		},
	}

	for i, tt := range tests {
		t.Run(fmt.Sprintf("Test %d: %s", i, strings.Fields(tt.inCommand)[0]), func(t *testing.T) {
			// create new teleport client
			cl, err := teleport.NewClient(helpers.ClientConfig{
				Login:   suite.Me.Username,
				Cluster: helpers.Site,
				Host:    Host,
				Port:    helpers.Port(t, teleport.SSH),
			})
			require.NoError(t, err)

			// hook up stdin and stdout to a buffer for reading and writing
			inbuf := bytes.NewReader([]byte(tt.inStdin))
			outbuf := utils.NewSyncBuffer()
			cl.Stdin = inbuf
			cl.Stdout = outbuf
			cl.Stderr = outbuf

			// run command and wait a maximum of 10 seconds for it to complete
			sessionEndC := make(chan interface{})
			go func() {
				// don't check for err, because sometimes this process should fail
				// with an error and that's what the test is checking for.
				cl.SSH(context.TODO(), []string{tt.inCommand}, false)
				sessionEndC <- true
			}()
			err = waitFor(sessionEndC, time.Second*10)
			require.NoError(t, err)

			// if we are looking for the output in a file, look in the file
			// otherwise check stdout and stderr for the expected output
			if tt.outFile {
				bytes, err := os.ReadFile(tempfile)
				require.NoError(t, err)
				require.Contains(t, string(bytes), tt.outContains)
			} else {
				require.Contains(t, outbuf.String(), tt.outContains)
			}
		})
	}
}

// newUnstartedTeleport helper returns a created but not started Teleport instance pre-configured
// with the current user os.user.Current().
func (s *integrationTestSuite) newUnstartedTeleport(t *testing.T, logins []string, enableSSH bool) *helpers.TeleInstance {
	teleport := s.NewTeleportInstance(t)
	// use passed logins, but use suite's default login if nothing was passed
	if len(logins) == 0 {
		logins = []string{s.Me.Username}
	}
	for _, login := range logins {
		teleport.AddUser(login, []string{login})
	}
	require.NoError(t, teleport.Create(t, nil, enableSSH, nil))
	return teleport
}

// newTeleport helper returns a running Teleport instance pre-configured
// with the current user os.user.Current().
func (s *integrationTestSuite) newTeleport(t *testing.T, logins []string, enableSSH bool) *helpers.TeleInstance {
	teleport := s.newUnstartedTeleport(t, logins, enableSSH)
	require.NoError(t, teleport.Start())
	return teleport
}

// newTeleportIoT helper returns a running Teleport instance with Host as a
// reversetunnel node.
func (s *integrationTestSuite) newTeleportIoT(t *testing.T, logins []string) *helpers.TeleInstance {
	// Create a Teleport instance with Auth/Proxy.
	mainConfig := func() *service.Config {
		tconf := s.defaultServiceConfig()
		tconf.Auth.Enabled = true

		tconf.Proxy.Enabled = true
		tconf.Proxy.DisableWebService = false
		tconf.Proxy.DisableWebInterface = true

		tconf.SSH.Enabled = false

		return tconf
	}
	main := s.NewTeleportWithConfig(t, logins, nil, mainConfig())

	// Create a Teleport instance with a Node.
	nodeConfig := func() *service.Config {
		tconf := s.defaultServiceConfig()
		tconf.Hostname = Host
		tconf.Token = "token"
		tconf.AuthServers = []utils.NetAddr{
			{
				AddrNetwork: "tcp",
				Addr:        main.Web,
			},
		}

		tconf.Auth.Enabled = false

		tconf.Proxy.Enabled = false

		tconf.SSH.Enabled = true

		return tconf
	}
	_, err := main.StartReverseTunnelNode(nodeConfig())
	require.NoError(t, err)

	return main
}

func replaceNewlines(in string) string {
	return regexp.MustCompile(`\r?\n`).ReplaceAllString(in, `\n`)
}

// TestUUIDBasedProxy verifies that attempts to proxy to nodes using ambiguous
// hostnames fails with the correct error, and that proxying by UUID succeeds.
func testUUIDBasedProxy(t *testing.T, suite *integrationTestSuite) {
	ctx := context.Background()

	tr := utils.NewTracer(utils.ThisFunction()).Start()
	defer tr.Stop()

	teleportSvr := suite.newTeleport(t, nil, true)
	defer teleportSvr.StopAll()

	site := teleportSvr.GetSiteAPI(helpers.Site)

	// addNode adds a node to the teleport instance, returning its uuid.
	// All nodes added this way have the same hostname.
	addNode := func() (string, error) {
		tconf := suite.defaultServiceConfig()
		tconf.Hostname = Host

		tconf.SSH.Enabled = true
		tconf.SSH.Addr.Addr = helpers.NewListenerOn(t, teleportSvr.Hostname, service.ListenerNodeSSH, &tconf.FileDescriptors)

		node, err := teleportSvr.StartNode(tconf)
		if err != nil {
			return "", trace.Wrap(err)
		}

		ident, err := node.GetIdentity(types.RoleNode)
		if err != nil {
			return "", trace.Wrap(err)
		}

		return ident.ID.HostID(), nil
	}

	// add two nodes with the same hostname.
	uuid1, err := addNode()
	require.NoError(t, err)

	uuid2, err := addNode()
	require.NoError(t, err)

	// wait up to 10 seconds for supplied node names to show up.
	waitForNodes := func(site auth.ClientI, nodes ...string) error {
		tickCh := time.Tick(500 * time.Millisecond)
		stopCh := time.After(10 * time.Second)
	Outer:
		for _, nodeName := range nodes {
			for {
				select {
				case <-tickCh:
					nodesInSite, err := site.GetNodes(ctx, apidefaults.Namespace)
					if err != nil && !trace.IsNotFound(err) {
						return trace.Wrap(err)
					}
					for _, node := range nodesInSite {
						if node.GetName() == nodeName {
							continue Outer
						}
					}
				case <-stopCh:
					return trace.BadParameter("waited 10s, did find node %s", nodeName)
				}
			}
		}
		return nil
	}

	err = waitForNodes(site, uuid1, uuid2)
	require.NoError(t, err)

	// attempting to run a command by hostname should generate NodeIsAmbiguous error.
	_, err = runCommand(t, teleportSvr, []string{"echo", "Hello there!"}, helpers.ClientConfig{Login: suite.Me.Username, Cluster: helpers.Site, Host: Host}, 1)
	require.Error(t, err)
	if !strings.Contains(err.Error(), teleport.NodeIsAmbiguous) {
		require.FailNowf(t, "Expected %s, got %s", teleport.NodeIsAmbiguous, err.Error())
	}

	// attempting to run a command by uuid should succeed.
	_, err = runCommand(t, teleportSvr, []string{"echo", "Hello there!"}, helpers.ClientConfig{Login: suite.Me.Username, Cluster: helpers.Site, Host: uuid1}, 1)
	require.NoError(t, err)
}

// testSSHTracker verifies that an SSH session creates a tracker for sessions.
func testSSHTracker(t *testing.T, suite *integrationTestSuite) {
	ctx, cancel := context.WithCancel(context.Background())
	defer cancel()

	teleport := suite.newTeleport(t, nil, true)
	defer teleport.StopAll()

	site := teleport.GetSiteAPI(helpers.Site)
	require.NotNil(t, site)

	personA := NewTerminal(250)
	cl, err := teleport.NewClient(helpers.ClientConfig{
		Login:   suite.Me.Username,
		Cluster: helpers.Site,
		Host:    Host,
	})
	require.NoError(t, err)
	cl.Stdout = personA
	cl.Stdin = personA
	personA.Type("\aecho hi\n\r")
	go cl.SSH(ctx, []string{}, false)

	condition := func() bool {
		// verify that the tracker was created
		trackers, err := site.GetActiveSessionTrackers(ctx)
		require.NoError(t, err)
		return len(trackers) == 1
	}

	// wait for the tracker to be created
	require.Eventually(t, condition, time.Minute, time.Millisecond*100)
}

// testInteractive covers SSH into shell and joining the same session from another client
// against a standard teleport node.
func testInteractiveRegular(t *testing.T, suite *integrationTestSuite) {
	tr := utils.NewTracer(utils.ThisFunction()).Start()
	defer tr.Stop()

	teleport := suite.newTeleport(t, nil, true)
	defer teleport.StopAll()

	verifySessionJoin(t, suite.Me.Username, teleport)
}

// TestInteractiveReverseTunnel covers SSH into shell and joining the same session from another client
// against a reversetunnel node.
func testInteractiveReverseTunnel(t *testing.T, suite *integrationTestSuite) {
	tr := utils.NewTracer(utils.ThisFunction()).Start()
	defer tr.Stop()

	// InsecureDevMode needed for IoT node handshake
	lib.SetInsecureDevMode(true)
	defer lib.SetInsecureDevMode(false)

	teleport := suite.newTeleportIoT(t, nil)
	defer teleport.StopAll()

	verifySessionJoin(t, suite.Me.Username, teleport)
}

func testSessionRecordingModes(t *testing.T, suite *integrationTestSuite) {
	tr := utils.NewTracer(utils.ThisFunction()).Start()
	defer tr.Stop()

	recConfig, err := types.NewSessionRecordingConfigFromConfigFile(types.SessionRecordingConfigSpecV2{
		Mode: types.RecordAtNode,
	})
	require.NoError(t, err)

	// Enable session recording on node.
	cfg := suite.defaultServiceConfig()
	cfg.Auth.Enabled = true
	cfg.Auth.SessionRecordingConfig = recConfig
	cfg.Proxy.DisableWebService = true
	cfg.Proxy.DisableWebInterface = true
	cfg.Proxy.Enabled = true
	cfg.SSH.Enabled = true

	teleport := suite.NewTeleportWithConfig(t, nil, nil, cfg)
	defer teleport.StopAll()

	// startSession starts an interactive session, users must terminate the
	// session by typing "exit" in the terminal.
	startSession := func(username string) (*Terminal, chan error) {
		term := NewTerminal(250)
		errCh := make(chan error)

		go func() {
			cl, err := teleport.NewClient(helpers.ClientConfig{
				Login:   username,
				Cluster: helpers.Site,
				Host:    Host,
			})
			if err != nil {
				errCh <- trace.Wrap(err)
				return
			}
			cl.Stdout = term
			cl.Stdin = term

			errCh <- cl.SSH(context.TODO(), []string{}, false)
		}()

		return term, errCh
	}

	waitSessionTermination := func(t *testing.T, errCh chan error, errorAssertion require.ErrorAssertionFunc) {
		require.Eventually(t, func() bool {
			select {
			case err := <-errCh:
				errorAssertion(t, err)
				return true
			default:
				return false
			}
		}, 10*time.Second, 500*time.Millisecond)
	}

	// enableDiskFailure changes the OpenFileFunc on filesession package. The
	// replace function will always return an error when called.
	enableDiskFailure := func() {
		filesessions.SetOpenFileFunc(func(path string, _ int, _ os.FileMode) (*os.File, error) {
			return nil, fmt.Errorf("failed to open file %q", path)
		})
	}

	// disableDiskFailure restore the OpenFileFunc.
	disableDiskFailure := func() {
		filesessions.SetOpenFileFunc(os.OpenFile)
	}

	for name, test := range map[string]struct {
		recordingMode        constants.SessionRecordingMode
		expectSessionFailure bool
	}{
		"BestEffortMode": {
			recordingMode:        constants.SessionRecordingModeBestEffort,
			expectSessionFailure: false,
		},
		"StrictMode": {
			recordingMode:        constants.SessionRecordingModeStrict,
			expectSessionFailure: true,
		},
	} {
		t.Run(name, func(t *testing.T) {
			// Setup user and session recording mode.
			username := suite.Me.Username
			role, err := types.NewRoleV3("devs", types.RoleSpecV5{
				Allow: types.RoleConditions{
					Logins: []string{username},
				},
				Options: types.RoleOptions{
					RecordSession: &types.RecordSession{
						SSH: test.recordingMode,
					},
				},
			})
			require.NoError(t, err)
			require.NoError(t, helpers.SetupUser(teleport.Process, username, []types.Role{role}))

			t.Run("BeforeStartFailure", func(t *testing.T) {
				// Enable disk failure.
				enableDiskFailure()
				defer disableDiskFailure()

				// Start session.
				term, errCh := startSession(username)
				if test.expectSessionFailure {
					waitSessionTermination(t, errCh, require.Error)
					return
				}

				// Send stuff to the session.
				term.Type("echo Hello\n\r")

				// Guarantee the session hasn't stopped after typing.
				select {
				case <-errCh:
					require.Fail(t, "session was closed before")
				default:
				}

				// Wait for the session to terminate without error.
				term.Type("exit\n\r")
				waitSessionTermination(t, errCh, require.NoError)
			})

			t.Run("MidSessionFailure", func(t *testing.T) {
				// Start session.
				term, errCh := startSession(username)

				// Guarantee the session started properly.
				select {
				case <-errCh:
					require.Fail(t, "session was closed before")
				default:
				}

				// Enable disk failure
				enableDiskFailure()
				defer disableDiskFailure()

				// Send stuff to the session.
				term.Type("echo Hello\n\r")

				// Expect the session to fail
				if test.expectSessionFailure {
					waitSessionTermination(t, errCh, require.Error)
					return
				}

				// Wait for the session to terminate without error.
				term.Type("exit\n\r")
				waitSessionTermination(t, errCh, require.NoError)
			})
		})
	}
}

// TestCustomReverseTunnel tests that the SSH node falls back to configured
// proxy address if it cannot connect via the proxy address from the reverse
// tunnel discovery query.
// See https://github.com/gravitational/teleport/issues/4141 for context.
func testCustomReverseTunnel(t *testing.T, suite *integrationTestSuite) {
	tr := utils.NewTracer(utils.ThisFunction()).Start()
	defer tr.Stop()

	// InsecureDevMode needed for IoT node handshake
	lib.SetInsecureDevMode(true)
	defer lib.SetInsecureDevMode(false)

	failingListener, err := net.Listen("tcp", "localhost:0")
	require.NoError(t, err)

	failingAddr := failingListener.Addr().String()
	failingListener.Close()

	// Create a Teleport instance with Auth/Proxy.
	conf := suite.defaultServiceConfig()
	conf.Auth.Enabled = true
	conf.Proxy.Enabled = true
	conf.Proxy.DisableWebService = false
	conf.Proxy.DisableWebInterface = true
	conf.Proxy.DisableDatabaseProxy = true
	conf.Proxy.TunnelPublicAddrs = []utils.NetAddr{
		{
			// Connect on the address that refuses connection on purpose
			// to test address fallback behavior
			Addr:        failingAddr,
			AddrNetwork: "tcp",
		},
	}
	conf.SSH.Enabled = false

	instanceConfig := suite.DefaultInstanceConfig(t)
	instanceConfig.Listeners = helpers.WebReverseTunnelMuxPortSetup(t, &instanceConfig.Fds)
	main := helpers.NewInstance(t, instanceConfig)

	require.NoError(t, main.CreateEx(t, nil, conf))
	require.NoError(t, main.Start())
	defer main.StopAll()

	// Create a Teleport instance with a Node.
	nodeConf := suite.defaultServiceConfig()
	nodeConf.Hostname = Host
	nodeConf.Token = "token"
	nodeConf.Auth.Enabled = false
	nodeConf.Proxy.Enabled = false
	nodeConf.SSH.Enabled = true
	t.Setenv(apidefaults.TunnelPublicAddrEnvar, main.Web)

	// verify the node is able to join the cluster
	_, err = main.StartReverseTunnelNode(nodeConf)
	require.NoError(t, err)
}

// testEscapeSequenceTriggers asserts that both escape handling works, and that
// it can be reliably switched off via config.
func testEscapeSequenceTriggers(t *testing.T, suite *integrationTestSuite) {
	type testCase struct {
		name                  string
		f                     func(t *testing.T, terminal *Terminal, sess <-chan error)
		enableEscapeSequences bool
	}

	testCases := []testCase{
		{
			name:                  "yes",
			f:                     testEscapeSequenceYesTrigger,
			enableEscapeSequences: true,
		},
		{
			name:                  "no",
			f:                     testEscapeSequenceNoTrigger,
			enableEscapeSequences: false,
		},
	}

	for _, testCase := range testCases {
		t.Run(testCase.name, func(t *testing.T) {
			ctx, cancel := context.WithCancel(context.Background())
			defer cancel()
			teleport := suite.newTeleport(t, nil, true)
			defer teleport.StopAll()

			site := teleport.GetSiteAPI(helpers.Site)
			require.NotNil(t, site)

			terminal := NewTerminal(250)
			cl, err := teleport.NewClient(helpers.ClientConfig{
				Login:                 suite.Me.Username,
				Cluster:               helpers.Site,
				Host:                  Host,
				EnableEscapeSequences: testCase.enableEscapeSequences,
			})
			require.NoError(t, err)

			cl.Stdout = terminal
			cl.Stdin = terminal
			sess := make(chan error)
			go func() {
				sess <- cl.SSH(ctx, []string{}, false)
			}()

			require.Eventually(t, func() bool {
				trackers, err := site.GetActiveSessionTrackers(ctx)
				require.NoError(t, err)
				return len(trackers) == 1
			}, time.Second*15, time.Millisecond*100)

			select {
			case err := <-sess:
				require.FailNow(t, "session should not have ended", err)
			default:
			}

			testCase.f(t, terminal, sess)
		})
	}
}

func testEscapeSequenceYesTrigger(t *testing.T, terminal *Terminal, sess <-chan error) {
	// Given a running terminal connected to a remote  shell via an active
	// Teleport SSH session, where Teleport has escape sequence processing
	// ENABLED...

	// When I enter some text containing the SSH disconnect escape string
	terminal.Type("\a~.\n\r")

	// Expect that the session will terminate shortly and without error
	select {
	case err := <-sess:
		require.NoError(t, err)
	case <-time.After(time.Second * 15):
		require.FailNow(t, "session should have ended")
	}
}

func testEscapeSequenceNoTrigger(t *testing.T, terminal *Terminal, sess <-chan error) {
	// Given a running terminal connected to a remote shell via an active
	// Teleport SSH session, where Teleport has escape sequence processing
	// DISABLED...

	// When I enter some text containing SSH escape string, followed by some
	// arbitrary text....
	terminal.Type("\a~.\n\r")
	terminal.Type("\aecho made it to here!\n\r")

	// Expect that the session will NOT be disconnected by the escape sequence,
	// and so the arbitrary text will eventually end up in the terminal buffer.
	require.Eventually(t, func() bool {
		select {
		case err := <-sess:
			require.FailNow(t, "Session ended unexpectedly with %v", err)
			return false

		default:
			// if the session didn't end, we should see the output of the last write
			return strings.Contains(terminal.AllOutput(), "made it to here!")
		}
	}, time.Second*15, time.Millisecond*100)

	// When I issue an explicit `exit` command to clean up the remote shell
	terminal.Type("\aexit 0\n\r")

	// Expect that the session will terminate shortly and without error
	select {
	case err := <-sess:
		require.NoError(t, err)
	case <-time.After(time.Second * 15):
		require.FailNow(t, "session should have ended")
	}
}

// verifySessionJoin covers SSH into shell and joining the same session from another client
func verifySessionJoin(t *testing.T, username string, teleport *helpers.TeleInstance) {
	ctx := context.Background()
	// get a reference to site obj:
	site := teleport.GetSiteAPI(helpers.Site)
	require.NotNil(t, site)

	// PersonA: SSH into the server, opening a new session
	clientA, err := teleport.NewClient(helpers.ClientConfig{
		Login:   username,
		Cluster: helpers.Site,
		Host:    Host,
	})
	require.NoError(t, err)

	personA := NewTerminal(250)
	clientA.Stdout = personA
	clientA.Stdin = personA

	sessionA := make(chan error)
	go func() {
		sessionA <- clientA.SSH(ctx, []string{}, false)
	}()

	// wait for the session to become available
	sess := waitForSessionToBeEstablished(ctx, t, site)
	sid := sess.GetSessionID()

	// PersonB: join the session
	clientB, err := teleport.NewClient(helpers.ClientConfig{
		Login:   username,
		Cluster: helpers.Site,
		Host:    Host,
	})
	require.NoError(t, err)

	personB := NewTerminal(250)
	clientB.Stdout = personB
	clientB.Stdin = personB

	sessionB := make(chan error)
	go func() {
		sessionB <- clientB.Join(ctx, types.SessionPeerMode, apidefaults.Namespace, session.ID(sid), personB)
	}()

	// Person A types something into the terminal (including "exit")
	personA.Type("\aecho hi\n\r\aexit\n\r\a")

	// wait for the sessions to end without error
	sessionEndedWithoutError := func(t *testing.T, errC chan error) func() bool {
		return func() bool {
			select {
			case err := <-errC:
				require.NoError(t, err)
				return true
			default:
				return false
			}
		}
	}
	require.Eventually(t, sessionEndedWithoutError(t, sessionA), time.Second*10, time.Second)
	require.Eventually(t, sessionEndedWithoutError(t, sessionB), time.Second*10, time.Second)

	// make sure the output of A is mirrored in B
	outputOfA := personA.Output(100)
	outputOfB := personB.Output(100)
	require.Contains(t, outputOfB, outputOfA)
}

// TestShutdown tests scenario with a graceful shutdown,
// that session will be working after
func testShutdown(t *testing.T, suite *integrationTestSuite) {
	tr := utils.NewTracer(utils.ThisFunction()).Start()
	defer tr.Stop()

	teleport := suite.newTeleport(t, nil, true)

	// get a reference to site obj:
	site := teleport.GetSiteAPI(helpers.Site)
	require.NotNil(t, site)

	person := NewTerminal(250)

	cl, err := teleport.NewClient(helpers.ClientConfig{
		Login:   suite.Me.Username,
		Cluster: helpers.Site,
		Host:    Host,
		Port:    helpers.Port(t, teleport.SSH),
	})
	require.NoError(t, err)
	cl.Stdout = person
	cl.Stdin = person

	sshCtx, sshCancel := context.WithCancel(context.Background())
	t.Cleanup(sshCancel)
	sshErr := make(chan error)
	go func() {
		sshErr <- cl.SSH(sshCtx, nil, false)
		sshCancel()
	}()

	retry := func(command, pattern string) {
		person.Type(command)
		// wait for both sites to see each other via their reverse tunnels (for up to 10 seconds)
		abortTime := time.Now().Add(10 * time.Second)
		var matched bool
		var output string
		for {
			output = replaceNewlines(person.Output(1000))
			matched, _ = regexp.MatchString(pattern, output)
			if matched {
				break
			}
			time.Sleep(time.Millisecond * 200)
			if time.Now().After(abortTime) {
				require.FailNowf(t, "failed to capture output: %v", pattern)
			}
		}
		if !matched {
			require.FailNowf(t, "output %q does not match pattern %q", output, pattern)
		}
	}

	retry("echo start \r\n", ".*start.*")

	// initiate shutdown
	ctx := context.TODO()
	shutdownContext := teleport.Process.StartShutdown(ctx)

	require.Eventually(t, func() bool {
		// TODO: check that we either get a connection that fully works or a connection refused error
		c, err := net.DialTimeout("tcp", teleport.ReverseTunnel, 250*time.Millisecond)
		if err != nil {
			require.True(t, utils.IsConnectionRefused(trace.Unwrap(err)))
			return true
		}
		require.NoError(t, c.Close())
		return false
	}, time.Second*5, time.Millisecond*500, "proxy should not accept new connections while shutting down")

	// make sure that terminal still works
	retry("echo howdy \r\n", ".*howdy.*")

	// now type exit and wait for shutdown to complete
	person.Type("exit\n\r")

	select {
	case err := <-sshErr:
		require.NoError(t, err)
	case <-time.After(5 * time.Second):
		require.FailNow(t, "failed to shutdown ssh session")
	}

	select {
	case <-shutdownContext.Done():
	case <-time.After(5 * time.Second):
		require.FailNow(t, "Failed to shut down the server.")
	}
}

// errorVerifier is a function type for functions that check that a given
// error is what was expected. Implementations are expected top return nil
// if the supplied error is as expected, or an descriptive error if is is
// not
type errorVerifier func(error) error

func errorContains(text string) errorVerifier {
	return func(err error) error {
		if err == nil || !strings.Contains(err.Error(), text) {
			return fmt.Errorf("Expected error to contain %q, got: %v", text, err)
		}
		return nil
	}
}

type disconnectTestCase struct {
	recordingMode     string
	options           types.RoleOptions
	disconnectTimeout time.Duration
	concurrentConns   int
	sessCtlTimeout    time.Duration
	postFunc          func(context.Context, *testing.T, *helpers.TeleInstance)

	// verifyError checks if `err` reflects the error expected by the test scenario.
	// It returns nil if yes, non-nil otherwise.
	// It is important for verifyError to not do assertions using `*testing.T`
	// itself, as those assertions must run in the main test goroutine, but
	// verifyError runs in a different goroutine.
	verifyError errorVerifier
}

// TestDisconnectScenarios tests multiple scenarios with client disconnects
func testDisconnectScenarios(t *testing.T, suite *integrationTestSuite) {
	tr := utils.NewTracer(utils.ThisFunction()).Start()
	defer tr.Stop()

	testCases := []disconnectTestCase{
		{
			recordingMode: types.RecordAtNode,
			options: types.RoleOptions{
				ClientIdleTimeout: types.NewDuration(500 * time.Millisecond),
			},
			disconnectTimeout: time.Second,
		}, {
			recordingMode: types.RecordAtProxy,
			options: types.RoleOptions{
				ForwardAgent:      types.NewBool(true),
				ClientIdleTimeout: types.NewDuration(500 * time.Millisecond),
			},
			disconnectTimeout: time.Second,
		}, {
			recordingMode: types.RecordAtNode,
			options: types.RoleOptions{
				DisconnectExpiredCert: types.NewBool(true),
				MaxSessionTTL:         types.NewDuration(2 * time.Second),
			},
			disconnectTimeout: 4 * time.Second,
		}, {
			recordingMode: types.RecordAtProxy,
			options: types.RoleOptions{
				ForwardAgent:          types.NewBool(true),
				DisconnectExpiredCert: types.NewBool(true),
				MaxSessionTTL:         types.NewDuration(2 * time.Second),
			},
			disconnectTimeout: 4 * time.Second,
		}, {
			// "verify that concurrent connection limits are applied when recording at node",
			recordingMode: types.RecordAtNode,
			options: types.RoleOptions{
				MaxConnections: 1,
			},
			disconnectTimeout: 1 * time.Second,
			concurrentConns:   2,
			verifyError:       errorContains("administratively prohibited"),
		}, {
			// "verify that concurrent connection limits are applied when recording at proxy",
			recordingMode: types.RecordAtProxy,
			options: types.RoleOptions{
				ForwardAgent:   types.NewBool(true),
				MaxConnections: 1,
			},
			disconnectTimeout: 1 * time.Second,
			concurrentConns:   2,
			verifyError:       errorContains("administratively prohibited"),
		}, {
			// "verify that lost connections to auth server terminate controlled conns",
			recordingMode: types.RecordAtNode,
			options: types.RoleOptions{
				MaxConnections: 1,
			},
			disconnectTimeout: time.Second,
			sessCtlTimeout:    500 * time.Millisecond,
			// use postFunc to wait for the semaphore to be acquired and a session
			// to be started, then shut down the auth server.
			postFunc: func(ctx context.Context, t *testing.T, teleport *helpers.TeleInstance) {
				site := teleport.GetSiteAPI(helpers.Site)
				var sems []types.Semaphore
				var err error
				for i := 0; i < 6; i++ {
					sems, err = site.GetSemaphores(ctx, types.SemaphoreFilter{
						SemaphoreKind: types.SemaphoreKindConnection,
					})
					if err == nil && len(sems) > 0 {
						break
					}
					select {
					case <-time.After(time.Millisecond * 100):
					case <-ctx.Done():
						return
					}
				}
				require.NoError(t, err)
				require.Len(t, sems, 1)

				waitForSessionToBeEstablished(ctx, t, site)
				require.Nil(t, teleport.StopAuth(false))
			},
		},
	}

	for i, tc := range testCases {
		t.Run(fmt.Sprintf("Test %d", i), func(t *testing.T) {
			runDisconnectTest(t, suite, tc)
		})
	}
}

func runDisconnectTest(t *testing.T, suite *integrationTestSuite, tc disconnectTestCase) {
	teleport := suite.NewTeleportInstance(t)

	username := suite.Me.Username
	role, err := types.NewRoleV3("devs", types.RoleSpecV5{
		Options: tc.options,
		Allow: types.RoleConditions{
			Logins: []string{username},
		},
	})
	require.NoError(t, err)
	teleport.AddUserWithRole(username, role)

	netConfig, err := types.NewClusterNetworkingConfigFromConfigFile(types.ClusterNetworkingConfigSpecV2{
		SessionControlTimeout: types.Duration(tc.sessCtlTimeout),
	})
	require.NoError(t, err)

	recConfig, err := types.NewSessionRecordingConfigFromConfigFile(types.SessionRecordingConfigSpecV2{
		Mode: tc.recordingMode,
	})
	require.NoError(t, err)

	cfg := suite.defaultServiceConfig()
	cfg.Auth.Enabled = true
	cfg.Auth.NetworkingConfig = netConfig
	cfg.Auth.SessionRecordingConfig = recConfig
	cfg.Proxy.DisableWebService = true
	cfg.Proxy.DisableWebInterface = true
	cfg.Proxy.Enabled = true
	cfg.SSH.Enabled = true

	require.NoError(t, teleport.CreateEx(t, nil, cfg))
	require.NoError(t, teleport.Start())
	defer teleport.StopAll()

	ctx, cancel := context.WithCancel(context.TODO())
	defer cancel()

	if tc.concurrentConns < 1 {
		// test cases that don't specify concurrentConns are single-connection tests.
		tc.concurrentConns = 1
	}

	asyncErrors := make(chan error, 1)

	for i := 0; i < tc.concurrentConns; i++ {
		person := NewTerminal(250)

		openSession := func() {
			defer cancel()
			cl, err := teleport.NewClient(helpers.ClientConfig{
				Login:   username,
				Cluster: helpers.Site,
				Host:    Host,
				Port:    helpers.Port(t, teleport.SSH),
			})
			require.NoError(t, err)
			cl.Stdout = person
			cl.Stdin = person

			err = cl.SSH(ctx, []string{}, false)
			select {
			case <-ctx.Done():
				// either we timed out, or a different session
				// triggered closure.
				return
			default:
			}

			if tc.verifyError != nil {
				if badErrorErr := tc.verifyError(err); badErrorErr != nil {
					asyncErrors <- badErrorErr
				}
			} else if err != nil && !trace.IsEOF(err) && !isSSHError(err) {
				asyncErrors <- fmt.Errorf("expected EOF, ExitError, or nil, got %v instead", err)
				return
			}
		}

		go openSession()

		go func() {
			err := enterInput(ctx, person, "echo start \r\n", ".*start.*")
			if err != nil {
				asyncErrors <- err
			}
		}()
	}

	if tc.postFunc != nil {
		// test case modifies the teleport instance after session start
		tc.postFunc(ctx, t, teleport)
	}

	select {
	case <-time.After(tc.disconnectTimeout + time.Second):
		dumpGoroutineProfile()
		require.FailNowf(t, "timeout", "%s timeout waiting for session to exit: %+v", timeNow(), tc)

	case ae := <-asyncErrors:
		require.FailNow(t, "Async error", ae.Error())

	case <-ctx.Done():
		// session closed.  a test case is successful if the first
		// session to close encountered the expected error variant.
	}
}

func isSSHError(err error) bool {
	switch trace.Unwrap(err).(type) {
	case *ssh.ExitError, *ssh.ExitMissingError:
		return true
	default:
		return false
	}
}

func timeNow() string {
	return time.Now().Format(time.StampMilli)
}

// enterInput simulates entering user input into a terminal and awaiting a
// response. Returns an error if the given response text doesn't match
// the supplied regexp string.
func enterInput(ctx context.Context, person *Terminal, command, pattern string) error {
	person.Type(command)
	abortTime := time.Now().Add(10 * time.Second)
	var matched bool
	var output string
	for {
		output = replaceNewlines(person.Output(1000))
		matched, _ = regexp.MatchString(pattern, output)
		if matched {
			return nil
		}
		select {
		case <-time.After(time.Millisecond * 50):
		case <-ctx.Done():
			// cancellation means that we don't care about the input being
			// confirmed anymore; not equivalent to a timeout.
			return nil
		}
		if time.Now().After(abortTime) {
			return fmt.Errorf("failed to capture pattern %q in %q", pattern, output)
		}
	}
}

// TestInvalidLogins validates that you can't login with invalid login or
// with invalid 'site' parameter
func testEnvironmentVariables(t *testing.T, suite *integrationTestSuite) {
	tr := utils.NewTracer(utils.ThisFunction()).Start()
	defer tr.Stop()

	teleport := suite.newTeleport(t, nil, true)
	defer teleport.StopAll()

	testKey, testVal := "TELEPORT_TEST_ENV", "howdy"
	cmd := []string{"printenv", testKey}

	// make sure sessions set run command
	tc, err := teleport.NewClient(helpers.ClientConfig{
		Login:   suite.Me.Username,
		Cluster: helpers.Site,
		Host:    Host,
		Port:    helpers.Port(t, teleport.SSH),
	})
	require.NoError(t, err)

	tc.Env = map[string]string{testKey: testVal}
	out := &bytes.Buffer{}
	tc.Stdout = out
	tc.Stdin = nil
	err = tc.SSH(context.TODO(), cmd, false)

	require.NoError(t, err)
	require.Equal(t, testVal, strings.TrimSpace(out.String()))
}

// TestInvalidLogins validates that you can't login with invalid login or
// with invalid 'site' parameter
func testInvalidLogins(t *testing.T, suite *integrationTestSuite) {
	tr := utils.NewTracer(utils.ThisFunction()).Start()
	defer tr.Stop()

	teleport := suite.newTeleport(t, nil, true)
	defer teleport.StopAll()

	cmd := []string{"echo", "success"}

	// try the wrong site:
	tc, err := teleport.NewClient(helpers.ClientConfig{
		Login:   suite.Me.Username,
		Cluster: "wrong-site",
		Host:    Host,
		Port:    helpers.Port(t, teleport.SSH),
	})
	require.NoError(t, err)
	err = tc.SSH(context.TODO(), cmd, false)
	require.Regexp(t, "cluster wrong-site not found", err.Error())
}

// TestTwoClustersTunnel creates two teleport clusters: "a" and "b" and creates a
// tunnel from A to B.
//
// Two tests are run, first is when both A and B record sessions at nodes. It
// executes an SSH command on A by connecting directly to A and by connecting
// to B via B<->A tunnel. All sessions should end up in A.
//
// In the second test, sessions are recorded at B. All sessions still show up on
// A (they are Teleport nodes) but in addition, two show up on B when connecting
// over the B<->A tunnel because sessions are recorded at the proxy.
func testTwoClustersTunnel(t *testing.T, suite *integrationTestSuite) {
	tr := utils.NewTracer(utils.ThisFunction()).Start()
	defer tr.Stop()

	now := time.Now().In(time.UTC).Round(time.Second)

	tests := []struct {
		inRecordLocation  string
		outExecCountSiteA int
		outExecCountSiteB int
	}{
		// normal teleport. since all events are recorded at the node, all events
		// end up on site-a and none on site-b.
		{
			types.RecordAtNode,
			3,
			0,
		},
		// recording proxy. since events are recorded at the proxy, 3 events end up
		// on site-a (because it's a teleport node so it still records at the node)
		// and 2 events end up on site-b because it's recording.
		{
			types.RecordAtProxy,
			3,
			2,
		},
	}

	for _, tt := range tests {
		t.Run(tt.inRecordLocation, func(t *testing.T) {
			twoClustersTunnel(t, suite, now, tt.inRecordLocation, tt.outExecCountSiteA, tt.outExecCountSiteB)
		})
	}

	log.Info("Tests done. Cleaning up.")
}

func twoClustersTunnel(t *testing.T, suite *integrationTestSuite, now time.Time, proxyRecordMode string, execCountSiteA, execCountSiteB int) {
	// start the http proxy, we need to make sure this was not used
	ph := &helpers.ProxyHandler{}
	ts := httptest.NewServer(ph)
	defer ts.Close()

	// clear out any proxy environment variables
	for _, v := range []string{"http_proxy", "https_proxy", "HTTP_PROXY", "HTTPS_PROXY"} {
		t.Setenv(v, "")
	}

	username := suite.Me.Username

	a := suite.newNamedTeleportInstance(t, "site-A")
	b := suite.newNamedTeleportInstance(t, "site-B")

	a.AddUser(username, []string{username})
	b.AddUser(username, []string{username})

	recConfig, err := types.NewSessionRecordingConfigFromConfigFile(types.SessionRecordingConfigSpecV2{
		Mode: proxyRecordMode,
	})
	require.NoError(t, err)

	acfg := suite.defaultServiceConfig()
	acfg.Auth.Enabled = true
	acfg.Proxy.Enabled = true
	acfg.Proxy.DisableWebService = true
	acfg.Proxy.DisableWebInterface = true
	acfg.SSH.Enabled = true

	bcfg := suite.defaultServiceConfig()
	bcfg.Auth.Enabled = true
	bcfg.Auth.SessionRecordingConfig = recConfig
	bcfg.Proxy.Enabled = true
	bcfg.Proxy.DisableWebService = true
	bcfg.Proxy.DisableWebInterface = true
	bcfg.SSH.Enabled = false

	require.NoError(t, b.CreateEx(t, a.Secrets.AsSlice(), bcfg))
	t.Cleanup(func() { require.NoError(t, b.StopAll()) })

	require.NoError(t, a.CreateEx(t, b.Secrets.AsSlice(), acfg))
	t.Cleanup(func() { require.NoError(t, a.StopAll()) })

	require.NoError(t, b.Start())
	require.NoError(t, a.Start())

	// The Listener FDs injected into SiteA will be closed when SiteA restarts
	// later in in the test, rendering them all invalid. This will make SiteA
	// fail when it attempts to start back up again. We can't just inject a
	// totally new listener config into SiteA when it restarts, or SiteB won't
	// be able to  find it.
	//
	// The least bad option is to duplicate all of SiteA's Listener FDs and
	// inject those duplicates prior to restarting the SiteA cluster.
	aFdCache, err := a.Process.ExportFileDescriptors()
	require.NoError(t, err)

	// Wait for both cluster to see each other via reverse tunnels.
	require.Eventually(t, waitForClusters(a.Tunnel, 2), 10*time.Second, 1*time.Second,
		"Two clusters do not see each other: tunnels are not working.")
	require.Eventually(t, waitForClusters(b.Tunnel, 2), 10*time.Second, 1*time.Second,
		"Two clusters do not see each other: tunnels are not working.")

	var (
		outputA bytes.Buffer
		outputB bytes.Buffer
	)

	// make sure the direct dialer was used and not the proxy dialer
	require.Zero(t, ph.Count())

	// if we got here, it means two sites are cross-connected. lets execute SSH commands
	sshPort := helpers.Port(t, a.SSH)
	cmd := []string{"echo", "hello world"}

	// directly:
	tc, err := a.NewClient(helpers.ClientConfig{
		Login:        username,
		Cluster:      a.Secrets.SiteName,
		Host:         Host,
		Port:         sshPort,
		ForwardAgent: true,
	})
	tc.Stdout = &outputA
	require.NoError(t, err)
	err = tc.SSH(context.TODO(), cmd, false)
	require.NoError(t, err)
	require.Equal(t, "hello world\n", outputA.String())

	// Update trusted CAs.
	err = tc.UpdateTrustedCA(context.TODO(), a.Secrets.SiteName)
	require.NoError(t, err)

	// The known_hosts file should have two certificates, the way bytes.Split
	// works that means the output will be 3 (2 certs + 1 empty).
	buffer, err := os.ReadFile(keypaths.KnownHostsPath(tc.KeysDir))
	require.NoError(t, err)
	parts := bytes.Split(buffer, []byte("\n"))
	require.Len(t, parts, 3)

	roots := x509.NewCertPool()
	werr := filepath.Walk(keypaths.CAsDir(tc.KeysDir, Host), func(path string, info fs.FileInfo, err error) error {
		require.NoError(t, err)
		if info.IsDir() {
			return nil
		}
		buffer, err = os.ReadFile(path)
		require.NoError(t, err)
		ok := roots.AppendCertsFromPEM(buffer)
		require.True(t, ok)
		return nil
	})
	require.NoError(t, werr)
	ok := roots.AppendCertsFromPEM(buffer)
	require.True(t, ok)

	// wait for active tunnel connections to be established
	waitForActiveTunnelConnections(t, b.Tunnel, a.Secrets.SiteName, 1)

	// via tunnel b->a:
	tc, err = b.NewClient(helpers.ClientConfig{
		Login:        username,
		Cluster:      a.Secrets.SiteName,
		Host:         Host,
		Port:         sshPort,
		ForwardAgent: true,
	})
	tc.Stdout = &outputB
	require.NoError(t, err)
	err = tc.SSH(context.TODO(), cmd, false)
	require.NoError(t, err)
	require.Equal(t, outputA.String(), outputB.String())

	// Stop "site-A" and try to connect to it again via "site-A" (expect a connection error)
	require.NoError(t, a.StopAuth(false))
	err = tc.SSH(context.TODO(), cmd, false)
	require.IsType(t, err, trace.ConnectionProblem(nil, ""))

	// Reset and start "Site-A" again
	a.Config.FileDescriptors = aFdCache
	require.NoError(t, a.Reset())
	require.NoError(t, a.Start())

	// try to execute an SSH command using the same old client to helpers.Site-B
	// "site-A" and "site-B" reverse tunnels are supposed to reconnect,
	// and 'tc' (client) is also supposed to reconnect
	var sshErr error
	tcHasReconnected := func() bool {
		sshErr = tc.SSH(context.TODO(), cmd, false)
		return sshErr == nil
	}
	require.Eventually(t, tcHasReconnected, 10*time.Second, 250*time.Millisecond,
		"Timed out waiting for helpers.Site A to restart: %v", sshErr)

	clientHasEvents := func(site auth.ClientI, count int) func() bool {
		// only look for exec events
		eventTypes := []string{events.ExecEvent}

		return func() bool {
			eventsInSite, _, err := site.SearchEvents(now, now.Add(1*time.Hour), apidefaults.Namespace, eventTypes, 0, types.EventOrderAscending, "")
			require.NoError(t, err)
			return len(eventsInSite) == count
		}
	}

	siteA := a.GetSiteAPI(a.Secrets.SiteName)
	require.Eventually(t, clientHasEvents(siteA, execCountSiteA), 5*time.Second, 500*time.Millisecond,
		"Failed to find %d events on helpers.Site A after 5s", execCountSiteA)

	siteB := b.GetSiteAPI(b.Secrets.SiteName)
	require.Eventually(t, clientHasEvents(siteB, execCountSiteB), 5*time.Second, 500*time.Millisecond,
		"Failed to find %d events on helpers.Site B after 5s", execCountSiteB)
}

// TestTwoClustersProxy checks if the reverse tunnel uses a HTTP PROXY to
// establish a connection.
func testTwoClustersProxy(t *testing.T, suite *integrationTestSuite) {
	tr := utils.NewTracer(utils.ThisFunction()).Start()
	defer tr.Stop()

	// start the http proxy
	ps := &helpers.ProxyHandler{}
	ts := httptest.NewServer(ps)
	defer ts.Close()

	// set the http_proxy environment variable
	u, err := url.Parse(ts.URL)
	require.NoError(t, err)
	t.Setenv("http_proxy", u.Host)

	username := suite.Me.Username

	// httpproxy doesn't allow proxying when the target is localhost, so use
	// this address instead.
	addr, err := getLocalIP()
	require.NoError(t, err)
	a := suite.newNamedTeleportInstance(t, "site-A",
		WithNodeName(addr),
		WithListeners(helpers.StandardListenerSetupOn(addr)),
	)
	b := suite.newNamedTeleportInstance(t, "site-B",
		WithNodeName(addr),
		WithListeners(helpers.StandardListenerSetupOn(addr)),
	)

	a.AddUser(username, []string{username})
	b.AddUser(username, []string{username})

	require.NoError(t, b.Create(t, a.Secrets.AsSlice(), false, nil))
	defer b.StopAll()
	require.NoError(t, a.Create(t, b.Secrets.AsSlice(), true, nil))
	defer a.StopAll()

	require.NoError(t, b.Start())
	require.NoError(t, a.Start())

	// Wait for both cluster to see each other via reverse tunnels.
	require.Eventually(t, waitForClusters(a.Tunnel, 1), 10*time.Second, 1*time.Second,
		"Two clusters do not see each other: tunnels are not working.")
	require.Eventually(t, waitForClusters(b.Tunnel, 1), 10*time.Second, 1*time.Second,
		"Two clusters do not see each other: tunnels are not working.")

	// make sure the reverse tunnel went through the proxy
	require.Greater(t, ps.Count(), 0, "proxy did not intercept any connection")

	// stop both sites for real
	require.NoError(t, b.StopAll())
	require.NoError(t, a.StopAll())
}

// TestHA tests scenario when auth server for the cluster goes down
// and we switch to local persistent caches
func testHA(t *testing.T, suite *integrationTestSuite) {
	tr := utils.NewTracer(utils.ThisFunction()).Start()
	defer tr.Stop()

	username := suite.Me.Username

	a := suite.newNamedTeleportInstance(t, "cluster-a")
	b := suite.newNamedTeleportInstance(t, "cluster-b")

	a.AddUser(username, []string{username})
	b.AddUser(username, []string{username})

	require.NoError(t, b.Create(t, a.Secrets.AsSlice(), true, nil))
	require.NoError(t, a.Create(t, b.Secrets.AsSlice(), true, nil))

	require.NoError(t, b.Start())
	require.NoError(t, a.Start())

	// The Listener FDs injected into SiteA will be closed when SiteA restarts
	// later in in the test, rendering them all invalid. This will make SiteA
	// fail when it attempts to start back up again. We can't just inject a
	// totally new listener config into SiteA when it restarts, or SiteB won't
	// be able to  find it.
	//
	// The least bad option is to duplicate all of SiteA's Listener FDs and
	// inject those duplicates prior to restarting the SiteA cluster.
	aFdCache, err := a.Process.ExportFileDescriptors()
	require.NoError(t, err)

	sshPort, _, _ := a.StartNodeAndProxy(t, "cluster-a-node")

	// Wait for both cluster to see each other via reverse tunnels.
	require.Eventually(t, waitForClusters(a.Tunnel, 1), 10*time.Second, 1*time.Second,
		"Two clusters do not see each other: tunnels are not working.")
	require.Eventually(t, waitForClusters(b.Tunnel, 1), 10*time.Second, 1*time.Second,
		"Two clusters do not see each other: tunnels are not working.")

	cmd := []string{"echo", "hello world"}
	tc, err := b.NewClient(helpers.ClientConfig{
		Login:   username,
		Cluster: "cluster-a",
		Host:    Loopback,
		Port:    sshPort,
	})
	require.NoError(t, err)

	output := &bytes.Buffer{}
	tc.Stdout = output
	// try to execute an SSH command using the same old client  to helpers.Site-B
	// "site-A" and "site-B" reverse tunnels are supposed to reconnect,
	// and 'tc' (client) is also supposed to reconnect
	for i := 0; i < 10; i++ {
		time.Sleep(time.Millisecond * 50)
		err = tc.SSH(context.TODO(), cmd, false)
		if err == nil {
			break
		}
	}
	require.NoError(t, err)
	require.Equal(t, "hello world\n", output.String())

	// Stop cluster "a" to force existing tunnels to close.
	require.NoError(t, a.StopAuth(true))

	// Reset KeyPair set by the first start by ACME. After introducing the ALPN TLS listener TLS proxy
	// certs are generated even if WebService and WebInterface was disabled and only DisableTLS
	// flag skips the TLS cert initialization. the First start call creates the ACME certs
	// where Resets() call deletes certs dir thus KeyPairs is no longer valid.
	a.Config.Proxy.KeyPairs = nil

	// Restart cluster "a".
	a.Config.FileDescriptors = aFdCache
	require.NoError(t, a.Reset())
	require.NoError(t, a.Start())

	// Wait for both cluster to see each other via reverse tunnels.
	require.Eventually(t, waitForClusters(a.Tunnel, 1), 10*time.Second, 1*time.Second,
		"Two clusters do not see each other: tunnels are not working.")
	require.Eventually(t, waitForClusters(b.Tunnel, 1), 10*time.Second, 1*time.Second,
		"Two clusters do not see each other: tunnels are not working.")

	// try to execute an SSH command using the same old client to site-B
	// "site-A" and "site-B" reverse tunnels are supposed to reconnect,
	// and 'tc' (client) is also supposed to reconnect
	for i := 0; i < 30; i++ {
		time.Sleep(1 * time.Second)
		err = tc.SSH(context.TODO(), cmd, false)
		if err == nil {
			break
		}
	}
	require.NoError(t, err)

	// stop cluster and remaining nodes
	require.NoError(t, a.StopAll())
	require.NoError(t, b.StopAll())
}

// TestMapRoles tests local to remote role mapping and access patterns
func testMapRoles(t *testing.T, suite *integrationTestSuite) {
	ctx := context.Background()
	tr := utils.NewTracer(utils.ThisFunction()).Start()
	defer tr.Stop()

	username := suite.Me.Username

	clusterMain := "cluster-main"
	clusterAux := "cluster-aux"

	main := suite.newNamedTeleportInstance(t, clusterMain)
	aux := suite.newNamedTeleportInstance(t, clusterAux)

	// main cluster has a local user and belongs to role "main-devs"
	mainDevs := "main-devs"
	role, err := types.NewRoleV3(mainDevs, types.RoleSpecV5{
		Allow: types.RoleConditions{
			Logins: []string{username},
		},
	})
	require.NoError(t, err)
	main.AddUserWithRole(username, role)

	// for role mapping test we turn on Web API on the main cluster
	// as it's used
	makeConfig := func(enableSSH bool) (*testing.T, []*helpers.InstanceSecrets, *service.Config) {
		tconf := suite.defaultServiceConfig()
		tconf.SSH.Enabled = enableSSH
		tconf.Proxy.DisableWebService = false
		tconf.Proxy.DisableWebInterface = true
		return t, nil, tconf
	}
	lib.SetInsecureDevMode(true)
	defer lib.SetInsecureDevMode(false)

	require.NoError(t, main.CreateEx(makeConfig(false)))
	require.NoError(t, aux.CreateEx(makeConfig(true)))

	// auxiliary cluster has a role aux-devs
	// connect aux cluster to main cluster
	// using trusted clusters, so remote user will be allowed to assume
	// role specified by mapping remote role "devs" to local role "local-devs"
	auxDevs := "aux-devs"
	role, err = types.NewRoleV3(auxDevs, types.RoleSpecV5{
		Allow: types.RoleConditions{
			Logins: []string{username},
		},
	})
	require.NoError(t, err)
	err = aux.Process.GetAuthServer().UpsertRole(ctx, role)
	require.NoError(t, err)
	trustedClusterToken := "trusted-cluster-token"
	err = main.Process.GetAuthServer().UpsertToken(ctx,
		services.MustCreateProvisionToken(trustedClusterToken, []types.SystemRole{types.RoleTrustedCluster}, time.Time{}))
	require.NoError(t, err)
	trustedCluster := main.AsTrustedCluster(trustedClusterToken, types.RoleMap{
		{Remote: mainDevs, Local: []string{auxDevs}},
	})

	// modify trusted cluster resource name so it would not
	// match the cluster name to check that it does not matter
	trustedCluster.SetName(main.Secrets.SiteName + "-cluster")

	require.NoError(t, main.Start())
	require.NoError(t, aux.Start())

	err = trustedCluster.CheckAndSetDefaults()
	require.NoError(t, err)

	// try and upsert a trusted cluster
	tryCreateTrustedCluster(t, aux.Process.GetAuthServer(), trustedCluster)
	waitForTunnelConnections(t, main.Process.GetAuthServer(), clusterAux, 1)

	sshPort, _, _ := aux.StartNodeAndProxy(t, "aux-node")

	// Wait for both cluster to see each other via reverse tunnels.
	require.Eventually(t, waitForClusters(main.Tunnel, 1), 10*time.Second, 1*time.Second,
		"Two clusters do not see each other: tunnels are not working.")
	require.Eventually(t, waitForClusters(aux.Tunnel, 1), 10*time.Second, 1*time.Second,
		"Two clusters do not see each other: tunnels are not working.")

	// Make sure that GetNodes returns nodes in the remote site. This makes
	// sure identity aware GetNodes works for remote clusters. Testing of the
	// correct nodes that identity aware GetNodes is done in TestList.
	var nodes []types.Server
	for i := 0; i < 10; i++ {
		nodes, err = aux.Process.GetAuthServer().GetNodes(ctx, apidefaults.Namespace)
		require.NoError(t, err)
		if len(nodes) != 2 {
			time.Sleep(100 * time.Millisecond)
			continue
		}
	}
	require.Len(t, nodes, 2)

	cmd := []string{"echo", "hello world"}
	tc, err := main.NewClient(helpers.ClientConfig{
		Login:   username,
		Cluster: clusterAux,
		Host:    Loopback,
		Port:    sshPort,
	})
	require.NoError(t, err)
	output := &bytes.Buffer{}
	tc.Stdout = output
	require.NoError(t, err)
	// try to execute an SSH command using the same old client  to helpers.Site-B
	// "site-A" and "site-B" reverse tunnels are supposed to reconnect,
	// and 'tc' (client) is also supposed to reconnect
	for i := 0; i < 10; i++ {
		time.Sleep(time.Millisecond * 50)
		err = tc.SSH(context.TODO(), cmd, false)
		if err == nil {
			break
		}
	}
	require.NoError(t, err)
	require.Equal(t, "hello world\n", output.String())

	// make sure both clusters have the right certificate authorities with the right signing keys.
	tests := []struct {
		name                       string
		mainClusterName            string
		auxClusterName             string
		inCluster                  *helpers.TeleInstance
		outChkMainUserCA           require.ErrorAssertionFunc
		outChkMainUserCAPrivateKey require.ValueAssertionFunc
		outChkMainHostCA           require.ErrorAssertionFunc
		outChkMainHostCAPrivateKey require.ValueAssertionFunc
		outChkAuxUserCA            require.ErrorAssertionFunc
		outChkAuxUserCAPrivateKey  require.ValueAssertionFunc
		outChkAuxHostCA            require.ErrorAssertionFunc
		outChkAuxHostCAPrivateKey  require.ValueAssertionFunc
	}{
		// 0 - main
		//   * User CA for main has one signing key.
		//   * Host CA for main has one signing key.
		//   * User CA for aux does not exist.
		//   * Host CA for aux has no signing keys.
		{
			name:                       "main",
			mainClusterName:            main.Secrets.SiteName,
			auxClusterName:             aux.Secrets.SiteName,
			inCluster:                  main,
			outChkMainUserCA:           require.NoError,
			outChkMainUserCAPrivateKey: require.NotEmpty,
			outChkMainHostCA:           require.NoError,
			outChkMainHostCAPrivateKey: require.NotEmpty,
			outChkAuxUserCA:            require.Error,
			outChkAuxUserCAPrivateKey:  require.Empty,
			outChkAuxHostCA:            require.NoError,
			outChkAuxHostCAPrivateKey:  require.Empty,
		},
		// 1 - aux
		//   * User CA for main has no signing keys.
		//   * Host CA for main has no signing keys.
		//   * User CA for aux has one signing key.
		//   * Host CA for aux has one signing key.
		{
			name:                       "aux",
			mainClusterName:            trustedCluster.GetName(),
			auxClusterName:             aux.Secrets.SiteName,
			inCluster:                  aux,
			outChkMainUserCA:           require.NoError,
			outChkMainUserCAPrivateKey: require.Empty,
			outChkMainHostCA:           require.NoError,
			outChkMainHostCAPrivateKey: require.Empty,
			outChkAuxUserCA:            require.NoError,
			outChkAuxUserCAPrivateKey:  require.NotEmpty,
			outChkAuxHostCA:            require.NoError,
			outChkAuxHostCAPrivateKey:  require.NotEmpty,
		},
	}

	for _, tt := range tests {
		t.Run(tt.name, func(t *testing.T) {
			cid := types.CertAuthID{Type: types.UserCA, DomainName: tt.mainClusterName}
			mainUserCAs, err := tt.inCluster.Process.GetAuthServer().GetCertAuthority(ctx, cid, true)
			tt.outChkMainUserCA(t, err)
			if err == nil {
				tt.outChkMainUserCAPrivateKey(t, mainUserCAs.GetActiveKeys().SSH[0].PrivateKey)
			}

			cid = types.CertAuthID{Type: types.HostCA, DomainName: tt.mainClusterName}
			mainHostCAs, err := tt.inCluster.Process.GetAuthServer().GetCertAuthority(ctx, cid, true)
			tt.outChkMainHostCA(t, err)
			if err == nil {
				tt.outChkMainHostCAPrivateKey(t, mainHostCAs.GetActiveKeys().SSH[0].PrivateKey)
			}

			cid = types.CertAuthID{Type: types.UserCA, DomainName: tt.auxClusterName}
			auxUserCAs, err := tt.inCluster.Process.GetAuthServer().GetCertAuthority(ctx, cid, true)
			tt.outChkAuxUserCA(t, err)
			if err == nil {
				tt.outChkAuxUserCAPrivateKey(t, auxUserCAs.GetActiveKeys().SSH[0].PrivateKey)
			}

			cid = types.CertAuthID{Type: types.HostCA, DomainName: tt.auxClusterName}
			auxHostCAs, err := tt.inCluster.Process.GetAuthServer().GetCertAuthority(ctx, cid, true)
			tt.outChkAuxHostCA(t, err)
			if err == nil {
				tt.outChkAuxHostCAPrivateKey(t, auxHostCAs.GetActiveKeys().SSH[0].PrivateKey)
			}
		})
	}

	// stop clusters and remaining nodes
	require.NoError(t, main.StopAll())
	require.NoError(t, aux.StopAll())
}

// tryCreateTrustedCluster performs several attempts to create a trusted cluster,
// retries on connection problems and access denied errors to let caches
// propagate and services to start
//
// Duplicated in tool/tsh/tsh_test.go
func tryCreateTrustedCluster(t *testing.T, authServer *auth.Server, trustedCluster types.TrustedCluster) {
	ctx := context.TODO()
	for i := 0; i < 10; i++ {
		log.Debugf("Will create trusted cluster %v, attempt %v.", trustedCluster, i)
		_, err := authServer.UpsertTrustedCluster(ctx, trustedCluster)
		if err == nil {
			return
		}
		if trace.IsConnectionProblem(err) {
			log.Debugf("Retrying on connection problem: %v.", err)
			time.Sleep(500 * time.Millisecond)
			continue
		}
		if trace.IsAccessDenied(err) {
			log.Debugf("Retrying on access denied: %v.", err)
			time.Sleep(500 * time.Millisecond)
			continue
		}
		require.FailNow(t, "Terminating on unexpected problem", "%v.", err)
	}
	require.FailNow(t, "Timeout creating trusted cluster")
}

// trustedClusterTest is a test setup for trusted clusters tests
type trustedClusterTest struct {
	// multiplex sets up multiplexing of the reversetunnel SSH
	// socket and the proxy's web socket
	multiplex bool
	// useJumpHost turns on jump host mode for the access
	// to the proxy instead of the proxy command
	useJumpHost bool
	// useLabels turns on trusted cluster labels and
	// verifies RBAC
	useLabels bool
}

// TestTrustedClusters tests remote clusters scenarios
// using trusted clusters feature
func testTrustedClusters(t *testing.T, suite *integrationTestSuite) {
	tr := utils.NewTracer(utils.ThisFunction()).Start()
	defer tr.Stop()

	trustedClusters(t, suite, trustedClusterTest{multiplex: false})
}

// TestTrustedClustersWithLabels tests remote clusters scenarios
// using trusted clusters feature and access labels
func testTrustedClustersWithLabels(t *testing.T, suite *integrationTestSuite) {
	tr := utils.NewTracer(utils.ThisFunction()).Start()
	defer tr.Stop()

	trustedClusters(t, suite, trustedClusterTest{multiplex: false, useLabels: true})
}

// TestJumpTrustedClusters tests remote clusters scenarios
// using trusted clusters feature using jumphost connection
func testJumpTrustedClusters(t *testing.T, suite *integrationTestSuite) {
	tr := utils.NewTracer(utils.ThisFunction()).Start()
	defer tr.Stop()

	trustedClusters(t, suite, trustedClusterTest{multiplex: false, useJumpHost: true})
}

// TestJumpTrustedClusters tests remote clusters scenarios
// using trusted clusters feature using jumphost connection
func testJumpTrustedClustersWithLabels(t *testing.T, suite *integrationTestSuite) {
	tr := utils.NewTracer(utils.ThisFunction()).Start()
	defer tr.Stop()

	trustedClusters(t, suite, trustedClusterTest{multiplex: false, useJumpHost: true, useLabels: true})
}

// TestMultiplexingTrustedClusters tests remote clusters scenarios
// using trusted clusters feature
func testMultiplexingTrustedClusters(t *testing.T, suite *integrationTestSuite) {
	tr := utils.NewTracer(utils.ThisFunction()).Start()
	defer tr.Stop()

	trustedClusters(t, suite, trustedClusterTest{multiplex: true})
}

func standardPortsOrMuxSetup(t *testing.T, mux bool, fds *[]service.FileDescriptor) *helpers.InstanceListeners {
	if mux {
		return helpers.WebReverseTunnelMuxPortSetup(t, fds)
	}
	return helpers.StandardListenerSetup(t, fds)
}

func trustedClusters(t *testing.T, suite *integrationTestSuite, test trustedClusterTest) {
	ctx := context.Background()
	username := suite.Me.Username

	clusterMain := "cluster-main"
	clusterAux := "cluster-aux"
	mainCfg := helpers.InstanceConfig{
		ClusterName: clusterMain,
		HostID:      helpers.HostID,
		NodeName:    Host,
		Priv:        suite.Priv,
		Pub:         suite.Pub,
		Log:         suite.Log,
	}
	mainCfg.Listeners = standardPortsOrMuxSetup(t, test.multiplex, &mainCfg.Fds)
	main := helpers.NewInstance(t, mainCfg)
	aux := suite.newNamedTeleportInstance(t, clusterAux)

	// main cluster has a local user and belongs to role "main-devs" and "main-admins"
	mainDevs := "main-devs"
	devsRole, err := types.NewRoleV3(mainDevs, types.RoleSpecV5{
		Allow: types.RoleConditions{
			Logins: []string{username},
		},
	})
	// If the test is using labels, the cluster will be labeled
	// and user will be granted access if labels match.
	// Otherwise, to preserve backwards-compatibility
	// roles with no labels will grant access to clusters with no labels.
	if test.useLabels {
		devsRole.SetClusterLabels(types.Allow, types.Labels{"access": []string{"prod"}})
	}
	require.NoError(t, err)

	mainAdmins := "main-admins"
	adminsRole, err := types.NewRoleV3(mainAdmins, types.RoleSpecV5{
		Allow: types.RoleConditions{
			Logins: []string{"superuser"},
		},
	})
	require.NoError(t, err)

	main.AddUserWithRole(username, devsRole, adminsRole)

	// Ops users can only access remote clusters with label 'access': 'ops'
	mainOps := "main-ops"
	mainOpsRole, err := types.NewRoleV3(mainOps, types.RoleSpecV5{
		Allow: types.RoleConditions{
			Logins:        []string{username},
			ClusterLabels: types.Labels{"access": []string{"ops"}},
		},
	})
	require.NoError(t, err)
	main.AddUserWithRole(mainOps, mainOpsRole, adminsRole)

	// for role mapping test we turn on Web API on the main cluster
	// as it's used
	makeConfig := func(enableSSH bool) (*testing.T, []*helpers.InstanceSecrets, *service.Config) {
		tconf := suite.defaultServiceConfig()
		tconf.Proxy.DisableWebService = false
		tconf.Proxy.DisableWebInterface = true
		tconf.SSH.Enabled = enableSSH
		return t, nil, tconf
	}
	lib.SetInsecureDevMode(true)
	defer lib.SetInsecureDevMode(false)

	require.NoError(t, main.CreateEx(makeConfig(false)))
	require.NoError(t, aux.CreateEx(makeConfig(true)))

	// auxiliary cluster has only a role aux-devs
	// connect aux cluster to main cluster
	// using trusted clusters, so remote user will be allowed to assume
	// role specified by mapping remote role "devs" to local role "local-devs"
	auxDevs := "aux-devs"
	auxRole, err := types.NewRoleV3(auxDevs, types.RoleSpecV5{
		Allow: types.RoleConditions{
			Logins: []string{username},
		},
	})
	require.NoError(t, err)
	err = aux.Process.GetAuthServer().UpsertRole(ctx, auxRole)
	require.NoError(t, err)

	trustedClusterToken := "trusted-cluster-token"
	tokenResource, err := types.NewProvisionToken(trustedClusterToken, []types.SystemRole{types.RoleTrustedCluster}, time.Time{})
	require.NoError(t, err)
	if test.useLabels {
		meta := tokenResource.GetMetadata()
		meta.Labels = map[string]string{"access": "prod"}
		tokenResource.SetMetadata(meta)
	}
	err = main.Process.GetAuthServer().UpsertToken(ctx, tokenResource)
	require.NoError(t, err)
	// Note that the mapping omits admins role, this is to cover the scenario
	// when root cluster and leaf clusters have different role sets
	trustedCluster := main.AsTrustedCluster(trustedClusterToken, types.RoleMap{
		{Remote: mainDevs, Local: []string{auxDevs}},
		{Remote: mainOps, Local: []string{auxDevs}},
	})

	// modify trusted cluster resource name, so it would not
	// match the cluster name to check that it does not matter
	trustedCluster.SetName(main.Secrets.SiteName + "-cluster")

	require.NoError(t, main.Start())
	require.NoError(t, aux.Start())

	err = trustedCluster.CheckAndSetDefaults()
	require.NoError(t, err)

	// try and upsert a trusted cluster
	tryCreateTrustedCluster(t, aux.Process.GetAuthServer(), trustedCluster)
	waitForTunnelConnections(t, main.Process.GetAuthServer(), clusterAux, 1)

	sshPort, _, _ := aux.StartNodeAndProxy(t, "aux-node")

	// Wait for both cluster to see each other via reverse tunnels.
	require.Eventually(t, waitForClusters(main.Tunnel, 1), 10*time.Second, 1*time.Second,
		"Two clusters do not see each other: tunnels are not working.")
	require.Eventually(t, waitForClusters(aux.Tunnel, 1), 10*time.Second, 1*time.Second,
		"Two clusters do not see each other: tunnels are not working.")

	cmd := []string{"echo", "hello world"}

	// Try and connect to a node in the Aux cluster from the Main cluster using
	// direct dialing.
	creds, err := helpers.GenerateUserCreds(helpers.UserCredsRequest{
		Process:        main.Process,
		Username:       username,
		RouteToCluster: clusterAux,
	})
	require.NoError(t, err)

	tc, err := main.NewClientWithCreds(helpers.ClientConfig{
		Login:    username,
		Cluster:  clusterAux,
		Host:     Loopback,
		Port:     sshPort,
		JumpHost: test.useJumpHost,
	}, *creds)
	require.NoError(t, err)

	// tell the client to trust aux cluster CAs (from secrets). this is the
	// equivalent of 'known hosts' in openssh
	auxCAS, err := aux.Secrets.GetCAs()
	require.NoError(t, err)
	for _, auxCA := range auxCAS {
		err = tc.AddTrustedCA(ctx, auxCA)
		require.NoError(t, err)
	}

	output := &bytes.Buffer{}
	tc.Stdout = output
	require.NoError(t, err)
	for i := 0; i < 10; i++ {
		time.Sleep(time.Millisecond * 50)
		err = tc.SSH(ctx, cmd, false)
		if err == nil {
			break
		}
	}
	require.NoError(t, err)
	require.Equal(t, "hello world\n", output.String())

	// Try and generate user creds for Aux cluster as ops user.
	_, err = helpers.GenerateUserCreds(helpers.UserCredsRequest{
		Process:        main.Process,
		Username:       mainOps,
		RouteToCluster: clusterAux,
	})
	require.True(t, trace.IsNotFound(err))

	// ListNodes expect labels as a value of host
	tc.Host = ""
	servers, err := tc.ListNodesWithFilters(ctx)
	require.NoError(t, err)
	require.Len(t, servers, 2)
	tc.Host = Loopback

	// check that remote cluster has been provisioned
	remoteClusters, err := main.Process.GetAuthServer().GetRemoteClusters()
	require.NoError(t, err)
	require.Len(t, remoteClusters, 1)
	require.Equal(t, clusterAux, remoteClusters[0].GetName())

	// after removing the remote cluster, the connection will start failing
	err = main.Process.GetAuthServer().DeleteRemoteCluster(clusterAux)
	require.NoError(t, err)
	for i := 0; i < 10; i++ {
		time.Sleep(time.Millisecond * 50)
		err = tc.SSH(ctx, cmd, false)
		if err != nil {
			break
		}
	}
	require.Error(t, err, "expected tunnel to close and SSH client to start failing")

	// remove trusted cluster from aux cluster side, and recreate right after
	// this should re-establish connection
	err = aux.Process.GetAuthServer().DeleteTrustedCluster(ctx, trustedCluster.GetName())
	require.NoError(t, err)
	_, err = aux.Process.GetAuthServer().UpsertTrustedCluster(ctx, trustedCluster)
	require.NoError(t, err)

	// check that remote cluster has been re-provisioned
	remoteClusters, err = main.Process.GetAuthServer().GetRemoteClusters()
	require.NoError(t, err)
	require.Len(t, remoteClusters, 1)
	require.Equal(t, clusterAux, remoteClusters[0].GetName())

	// Wait for both cluster to see each other via reverse tunnels.
	require.Eventually(t, waitForClusters(main.Tunnel, 1), 10*time.Second, 1*time.Second,
		"Two clusters do not see each other: tunnels are not working.")

	// connection and client should recover and work again
	output = &bytes.Buffer{}
	tc.Stdout = output
	for i := 0; i < 10; i++ {
		time.Sleep(time.Millisecond * 50)
		err = tc.SSH(ctx, cmd, false)
		if err == nil {
			break
		}
	}
	require.NoError(t, err)
	require.Equal(t, "hello world\n", output.String())

	// stop clusters and remaining nodes
	require.NoError(t, main.StopAll())
	require.NoError(t, aux.StopAll())
}

func waitForClusters(tun reversetunnel.Server, expected int) func() bool {
	return func() bool {
		clusters, err := tun.GetSites()
		if err != nil {
			return false
		}

		// Check the expected number of clusters are connected, and they have all
		// connected with the past 10 seconds.
		if len(clusters) >= expected {
			for _, cluster := range clusters {
				if time.Since(cluster.GetLastConnected()).Seconds() > 10.0 {
					return false
				}
			}
		}

		return true
	}
}

func testTrustedTunnelNode(t *testing.T, suite *integrationTestSuite) {
	ctx := context.Background()
	username := suite.Me.Username

	clusterMain := "cluster-main"
	clusterAux := "cluster-aux"
	main := suite.newNamedTeleportInstance(t, clusterMain)
	aux := suite.newNamedTeleportInstance(t, clusterAux)

	// main cluster has a local user and belongs to role "main-devs"
	mainDevs := "main-devs"
	role, err := types.NewRoleV3(mainDevs, types.RoleSpecV5{
		Allow: types.RoleConditions{
			Logins: []string{username},
		},
	})
	require.NoError(t, err)
	main.AddUserWithRole(username, role)

	// for role mapping test we turn on Web API on the main cluster
	// as it's used
	makeConfig := func(enableSSH bool) (*testing.T, []*helpers.InstanceSecrets, *service.Config) {
		tconf := suite.defaultServiceConfig()
		tconf.Proxy.DisableWebService = false
		tconf.Proxy.DisableWebInterface = true
		tconf.SSH.Enabled = enableSSH
		return t, nil, tconf
	}
	lib.SetInsecureDevMode(true)
	defer lib.SetInsecureDevMode(false)

	require.NoError(t, main.CreateEx(makeConfig(false)))
	require.NoError(t, aux.CreateEx(makeConfig(true)))

	// auxiliary cluster has a role aux-devs
	// connect aux cluster to main cluster
	// using trusted clusters, so remote user will be allowed to assume
	// role specified by mapping remote role "devs" to local role "local-devs"
	auxDevs := "aux-devs"
	role, err = types.NewRoleV3(auxDevs, types.RoleSpecV5{
		Allow: types.RoleConditions{
			Logins: []string{username},
		},
	})
	require.NoError(t, err)
	err = aux.Process.GetAuthServer().UpsertRole(ctx, role)
	require.NoError(t, err)
	trustedClusterToken := "trusted-cluster-token"
	err = main.Process.GetAuthServer().UpsertToken(ctx,
		services.MustCreateProvisionToken(trustedClusterToken, []types.SystemRole{types.RoleTrustedCluster}, time.Time{}))
	require.NoError(t, err)
	trustedCluster := main.AsTrustedCluster(trustedClusterToken, types.RoleMap{
		{Remote: mainDevs, Local: []string{auxDevs}},
	})

	// modify trusted cluster resource name, so it would not
	// match the cluster name to check that it does not matter
	trustedCluster.SetName(main.Secrets.SiteName + "-cluster")

	require.NoError(t, main.Start())
	require.NoError(t, aux.Start())

	err = trustedCluster.CheckAndSetDefaults()
	require.NoError(t, err)

	// try and upsert a trusted cluster
	tryCreateTrustedCluster(t, aux.Process.GetAuthServer(), trustedCluster)
	waitForTunnelConnections(t, main.Process.GetAuthServer(), clusterAux, 1)

	// Create a Teleport instance with a node that dials back to the aux cluster.
	tunnelNodeHostname := "cluster-aux-node"
	nodeConfig := func() *service.Config {
		tconf := suite.defaultServiceConfig()
		tconf.Hostname = tunnelNodeHostname
		tconf.Token = "token"
		tconf.AuthServers = []utils.NetAddr{
			{
				AddrNetwork: "tcp",
				Addr:        aux.Web,
			},
		}
		tconf.Auth.Enabled = false
		tconf.Proxy.Enabled = false
		tconf.SSH.Enabled = true
		return tconf
	}
	_, err = aux.StartNode(nodeConfig())
	require.NoError(t, err)

	// Wait for both cluster to see each other via reverse tunnels.
	require.Eventually(t, waitForClusters(main.Tunnel, 1), 10*time.Second, 1*time.Second,
		"Two clusters do not see each other: tunnels are not working.")
	require.Eventually(t, waitForClusters(aux.Tunnel, 1), 10*time.Second, 1*time.Second,
		"Two clusters do not see each other: tunnels are not working.")

	// Wait for both nodes to show up before attempting to dial to them.
	err = waitForNodeCount(ctx, main, clusterAux, 2)
	require.NoError(t, err)

	cmd := []string{"echo", "hello world"}

	// Try and connect to a node in the Aux cluster from the Main cluster using
	// direct dialing.
	tc, err := main.NewClient(helpers.ClientConfig{
		Login:   username,
		Cluster: clusterAux,
		Host:    Loopback,
		Port:    helpers.Port(t, aux.SSH),
	})
	require.NoError(t, err)
	output := &bytes.Buffer{}
	tc.Stdout = output
	require.NoError(t, err)
	for i := 0; i < 10; i++ {
		time.Sleep(time.Millisecond * 50)
		err = tc.SSH(context.TODO(), cmd, false)
		if err == nil {
			break
		}
	}
	require.NoError(t, err)
	require.Equal(t, "hello world\n", output.String())

	// Try and connect to a node in the Aux cluster from the Main cluster using
	// tunnel dialing.
	tunnelClient, err := main.NewClient(helpers.ClientConfig{
		Login:   username,
		Cluster: clusterAux,
		Host:    tunnelNodeHostname,
	})
	require.NoError(t, err)
	tunnelOutput := &bytes.Buffer{}
	tunnelClient.Stdout = tunnelOutput
	require.NoError(t, err)
	for i := 0; i < 10; i++ {
		time.Sleep(time.Millisecond * 50)
		err = tunnelClient.SSH(context.Background(), cmd, false)
		if err == nil {
			break
		}
	}
	require.NoError(t, err)
	require.Equal(t, "hello world\n", tunnelOutput.String())

	// Stop clusters and remaining nodes.
	require.NoError(t, main.StopAll())
	require.NoError(t, aux.StopAll())
}

// TestDiscoveryRecovers ensures that discovery protocol recovers from a bad discovery
// state (all known proxies are offline).
func testDiscoveryRecovers(t *testing.T, suite *integrationTestSuite) {
	tr := utils.NewTracer(utils.ThisFunction()).Start()
	defer tr.Stop()

	username := suite.Me.Username

	// create load balancer for main cluster proxies
	frontend := *utils.MustParseAddr(net.JoinHostPort(Loopback, helpers.NewPortStr()))
	lb, err := utils.NewLoadBalancer(context.TODO(), frontend)
	require.NoError(t, err)
	require.NoError(t, lb.Listen())
	go lb.Serve()
	defer lb.Close()

	remote := suite.newNamedTeleportInstance(t, "cluster-remote")
	main := suite.newNamedTeleportInstance(t, "cluster-main")

	remote.AddUser(username, []string{username})
	main.AddUser(username, []string{username})

	require.NoError(t, main.Create(t, remote.Secrets.AsSlice(), false, nil))
	mainSecrets := main.Secrets
	// switch listen address of the main cluster to load balancer
	mainProxyAddr := *utils.MustParseAddr(mainSecrets.TunnelAddr)
	lb.AddBackend(mainProxyAddr)
	mainSecrets.TunnelAddr = frontend.String()
	require.NoError(t, remote.Create(t, mainSecrets.AsSlice(), true, nil))

	require.NoError(t, main.Start())
	require.NoError(t, remote.Start())

	// Wait for both cluster to see each other via reverse tunnels.
	require.Eventually(t, waitForClusters(main.Tunnel, 1), 10*time.Second, 1*time.Second,
		"Two clusters do not see each other: tunnels are not working.")
	require.Eventually(t, waitForClusters(remote.Tunnel, 1), 10*time.Second, 1*time.Second,
		"Two clusters do not see each other: tunnels are not working.")

	// Helper function for adding a new proxy to "main".
	addNewMainProxy := func(name string) (reversetunnel.Server, helpers.ProxyConfig) {
		t.Logf("adding main proxy %q...", name)
		nodePorts := helpers.NewPortSlice(3)
		proxyReverseTunnelPort, proxyWebPort, proxySSHPort := nodePorts[0], nodePorts[1], nodePorts[2]
		newConfig := helpers.ProxyConfig{
			Name:              name,
			SSHPort:           proxySSHPort,
			WebPort:           proxyWebPort,
			ReverseTunnelPort: proxyReverseTunnelPort,
			DisableWebService: true,
		}
		newProxy, err := main.StartProxy(newConfig)
		require.NoError(t, err)

		// add proxy as a backend to the load balancer
		lb.AddBackend(*utils.MustParseAddr(net.JoinHostPort(Loopback, strconv.Itoa(proxyReverseTunnelPort))))
		return newProxy, newConfig
	}

	killMainProxy := func(name string) {
		t.Logf("killing main proxy %q...", name)
		for _, p := range main.Nodes {
			if !p.Config.Proxy.Enabled {
				continue
			}
			if p.Config.Hostname == name {
				reverseTunnelPort := utils.MustParseAddr(p.Config.Proxy.ReverseTunnelListenAddr.Addr).Port(0)
				require.NoError(t, lb.RemoveBackend(*utils.MustParseAddr(net.JoinHostPort(Loopback, strconv.Itoa(reverseTunnelPort)))))
				require.NoError(t, p.Close())
				require.NoError(t, p.Wait())
				return
			}
		}
		t.Errorf("cannot close proxy %q (not found)", name)
	}

	// Helper function for testing that a proxy in main has been discovered by
	// (and is able to use reverse tunnel into) remote.  If conf is nil, main's
	// first/default proxy will be called.
	testProxyConn := func(conf *helpers.ProxyConfig, shouldFail bool) {
		clientConf := helpers.ClientConfig{
			Login:   username,
			Cluster: "cluster-remote",
			Host:    Loopback,
			Port:    helpers.Port(t, remote.SSH),
			Proxy:   conf,
		}
		output, err := runCommand(t, main, []string{"echo", "hello world"}, clientConf, 10)
		if shouldFail {
			require.Error(t, err)
		} else {
			require.NoError(t, err)
			require.Equal(t, "hello world\n", output)
		}
	}

	// ensure that initial proxy's tunnel has been established
	waitForActiveTunnelConnections(t, main.Tunnel, "cluster-remote", 1)
	// execute the connection via initial proxy; should not fail
	testProxyConn(nil, false)

	// helper funcion for making numbered proxy names
	pname := func(n int) string {
		return fmt.Sprintf("cluster-main-proxy-%d", n)
	}

	// create first numbered proxy
	_, c0 := addNewMainProxy(pname(0))
	// check that we now have two tunnel connections
	require.NoError(t, waitForProxyCount(remote, "cluster-main", 2))
	// check that first numbered proxy is OK.
	testProxyConn(&c0, false)
	// remove the initial proxy.
	require.NoError(t, lb.RemoveBackend(mainProxyAddr))
	require.NoError(t, waitForProxyCount(remote, "cluster-main", 1))

	// force bad state by iteratively removing previous proxy before
	// adding next proxy; this ensures that discovery protocol's list of
	// known proxies is all invalid.
	for i := 0; i < 6; i++ {
		prev, next := pname(i), pname(i+1)
		killMainProxy(prev)
		require.NoError(t, waitForProxyCount(remote, "cluster-main", 0))
		_, cn := addNewMainProxy(next)
		require.NoError(t, waitForProxyCount(remote, "cluster-main", 1))
		testProxyConn(&cn, false)
	}

	// Stop both clusters and remaining nodes.
	require.NoError(t, remote.StopAll())
	require.NoError(t, main.StopAll())
}

// TestDiscovery tests case for multiple proxies and a reverse tunnel
// agent that eventually connnects to the the right proxy
func testDiscovery(t *testing.T, suite *integrationTestSuite) {
	tr := utils.NewTracer(utils.ThisFunction()).Start()
	defer tr.Stop()

	username := suite.Me.Username

	// create load balancer for main cluster proxies
	frontend := *utils.MustParseAddr(net.JoinHostPort(Loopback, strconv.Itoa(helpers.NewPortValue())))
	lb, err := utils.NewLoadBalancer(context.TODO(), frontend)
	require.NoError(t, err)
	require.NoError(t, lb.Listen())
	go lb.Serve()
	defer lb.Close()

	remote := suite.newNamedTeleportInstance(t, "cluster-remote")
	main := suite.newNamedTeleportInstance(t, "cluster-main")

	remote.AddUser(username, []string{username})
	main.AddUser(username, []string{username})

	require.NoError(t, main.Create(t, remote.Secrets.AsSlice(), false, nil))
	mainSecrets := main.Secrets
	// switch listen address of the main cluster to load balancer
	mainProxyAddr := *utils.MustParseAddr(mainSecrets.TunnelAddr)
	lb.AddBackend(mainProxyAddr)
	mainSecrets.TunnelAddr = frontend.String()
	require.NoError(t, remote.Create(t, mainSecrets.AsSlice(), true, nil))

	require.NoError(t, main.Start())
	require.NoError(t, remote.Start())

	// Wait for both cluster to see each other via reverse tunnels.
	require.Eventually(t, waitForClusters(main.Tunnel, 1), 10*time.Second, 1*time.Second,
		"Two clusters do not see each other: tunnels are not working.")
	require.Eventually(t, waitForClusters(remote.Tunnel, 1), 10*time.Second, 1*time.Second,
		"Two clusters do not see each other: tunnels are not working.")

	// start second proxy
	nodePorts := helpers.NewPortSlice(3)
	proxyReverseTunnelPort, proxyWebPort, proxySSHPort := nodePorts[0], nodePorts[1], nodePorts[2]
	proxyConfig := helpers.ProxyConfig{
		Name:              "cluster-main-proxy",
		SSHPort:           proxySSHPort,
		WebPort:           proxyWebPort,
		ReverseTunnelPort: proxyReverseTunnelPort,
		DisableWebService: true,
	}
	secondProxy, err := main.StartProxy(proxyConfig)
	require.NoError(t, err)

	// add second proxy as a backend to the load balancer
	lb.AddBackend(*utils.MustParseAddr(net.JoinHostPort(Loopback, strconv.Itoa(proxyReverseTunnelPort))))

	// At this point the main cluster should observe two tunnels
	// connected to it from remote cluster
	waitForActiveTunnelConnections(t, main.Tunnel, "cluster-remote", 1)
	waitForActiveTunnelConnections(t, secondProxy, "cluster-remote", 1)

	// execute the connection via first proxy
	cfg := helpers.ClientConfig{
		Login:   username,
		Cluster: "cluster-remote",
		Host:    Loopback,
		Port:    helpers.Port(t, remote.SSH),
	}
	output, err := runCommand(t, main, []string{"echo", "hello world"}, cfg, 1)
	require.NoError(t, err)
	require.Equal(t, "hello world\n", output)

	// Execute the connection via second proxy, should work. This command is
	// tried 10 times with 250 millisecond delay between each attempt to allow
	// the discovery request to be received and the connection added to the agent
	// pool.
	cfgProxy := helpers.ClientConfig{
		Login:   username,
		Cluster: "cluster-remote",
		Host:    Loopback,
		Port:    helpers.Port(t, remote.SSH),
		Proxy:   &proxyConfig,
	}
	output, err = runCommand(t, main, []string{"echo", "hello world"}, cfgProxy, 10)
	require.NoError(t, err)
	require.Equal(t, "hello world\n", output)

	// Now disconnect the main proxy and make sure it will reconnect eventually.
	require.NoError(t, lb.RemoveBackend(mainProxyAddr))
	waitForActiveTunnelConnections(t, secondProxy, "cluster-remote", 1)

	// Requests going via main proxy should fail.
	_, err = runCommand(t, main, []string{"echo", "hello world"}, cfg, 1)
	require.Error(t, err)

	// Requests going via second proxy should succeed.
	output, err = runCommand(t, main, []string{"echo", "hello world"}, cfgProxy, 1)
	require.NoError(t, err)
	require.Equal(t, "hello world\n", output)

	// Connect the main proxy back and make sure agents have reconnected over time.
	// This command is tried 10 times with 250 millisecond delay between each
	// attempt to allow the discovery request to be received and the connection
	// added to the agent pool.
	lb.AddBackend(mainProxyAddr)

	// Once the proxy is added a matching tunnel connection should be created.
	waitForActiveTunnelConnections(t, main.Tunnel, "cluster-remote", 1)
	waitForActiveTunnelConnections(t, secondProxy, "cluster-remote", 1)

	// Requests going via main proxy should succeed.
	output, err = runCommand(t, main, []string{"echo", "hello world"}, cfg, 40)
	require.NoError(t, err)
	require.Equal(t, "hello world\n", output)

	// Stop one of proxies on the main cluster.
	err = main.StopProxy()
	require.NoError(t, err)

	// Wait for the remote cluster to detect the outbound connection is gone.
	require.NoError(t, waitForProxyCount(remote, "cluster-main", 1))

	// Stop both clusters and remaining nodes.
	require.NoError(t, remote.StopAll())
	require.NoError(t, main.StopAll())
}

// TestReverseTunnelCollapse makes sure that when a reverse tunnel collapses
// nodes will reconnect when network connection between the proxy and node
// is restored.
func testReverseTunnelCollapse(t *testing.T, suite *integrationTestSuite) {
	tr := utils.NewTracer(utils.ThisFunction()).Start()
	t.Cleanup(func() { tr.Stop() })

	lib.SetInsecureDevMode(true)
	t.Cleanup(func() { lib.SetInsecureDevMode(false) })

	// Create and start load balancer for proxies.
	frontend := *utils.MustParseAddr(net.JoinHostPort(Loopback, strconv.Itoa(helpers.NewPortValue())))
	lb, err := utils.NewLoadBalancer(context.TODO(), frontend)
	require.NoError(t, err)
	require.NoError(t, lb.Listen())
	go lb.Serve()
	t.Cleanup(func() { require.NoError(t, lb.Close()) })

	// Create a Teleport instance with Auth/Proxy.
	mainConfig := func() (*testing.T, []string, []*helpers.InstanceSecrets, *service.Config) {
		tconf := suite.defaultServiceConfig()

		tconf.Auth.Enabled = true

		tconf.Proxy.Enabled = true
		tconf.Proxy.TunnelPublicAddrs = []utils.NetAddr{
			{
				AddrNetwork: "tcp",
				Addr:        frontend.String(),
			},
		}
		tconf.Proxy.DisableWebService = false
		tconf.Proxy.DisableWebInterface = true
		tconf.Proxy.DisableALPNSNIListener = true

		tconf.SSH.Enabled = false

		return t, nil, nil, tconf
	}
	main := suite.NewTeleportWithConfig(mainConfig())
	t.Cleanup(func() { require.NoError(t, main.StopAll()) })

	// Create a Teleport instance with a Proxy.
	nodePorts := helpers.NewPortSlice(3)
	proxyReverseTunnelPort, proxyWebPort, proxySSHPort := nodePorts[0], nodePorts[1], nodePorts[2]
	proxyConfig := helpers.ProxyConfig{
		Name:                   "cluster-main-proxy",
		SSHPort:                proxySSHPort,
		WebPort:                proxyWebPort,
		ReverseTunnelPort:      proxyReverseTunnelPort,
		DisableWebService:      false,
		DisableWebInterface:    true,
		DisableALPNSNIListener: true,
	}
	proxyTunnel, err := main.StartProxy(proxyConfig)
	require.NoError(t, err)

	proxyOneBackend := utils.MustParseAddr(main.ReverseTunnel)
	lb.AddBackend(*proxyOneBackend)
	proxyTwoBackend := utils.MustParseAddr(net.JoinHostPort(Loopback, strconv.Itoa(proxyReverseTunnelPort)))
	lb.AddBackend(*proxyTwoBackend)

	// Create a Teleport instance with a Node.
	nodeConfig := func() *service.Config {
		tconf := suite.defaultServiceConfig()
		tconf.Hostname = "cluster-main-node"
		tconf.Token = "token"
		tconf.AuthServers = []utils.NetAddr{
			{
				AddrNetwork: "tcp",
				Addr:        net.JoinHostPort(Loopback, strconv.Itoa(proxyWebPort)),
			},
		}
		tconf.Auth.Enabled = false
		tconf.Proxy.Enabled = false
		tconf.SSH.Enabled = true

		return tconf
	}
	node, err := main.StartNode(nodeConfig())
	require.NoError(t, err)

	// Wait for active tunnel connections to be established.
	waitForActiveTunnelConnections(t, main.Tunnel, helpers.Site, 0)
	waitForActiveTunnelConnections(t, proxyTunnel, helpers.Site, 1)

	// Execute the connection via first proxy.
	cfg := helpers.ClientConfig{
		Login:   suite.Me.Username,
		Cluster: helpers.Site,
		Host:    "cluster-main-node",
	}
	_, err = runCommand(t, main, []string{"echo", "hello world"}, cfg, 1)
	require.Error(t, err)

	cfgProxy := helpers.ClientConfig{
		Login:   suite.Me.Username,
		Cluster: helpers.Site,
		Host:    "cluster-main-node",
		Proxy:   &proxyConfig,
	}

	output, err := runCommand(t, main, []string{"echo", "hello world"}, cfgProxy, 10)
	require.NoError(t, err)
	require.Equal(t, "hello world\n", output)

	// stop the proxy to collapse the tunnel
	require.NoError(t, main.StopProxy())
	waitForActiveTunnelConnections(t, main.Tunnel, helpers.Site, 0)
	waitForActiveTunnelConnections(t, proxyTunnel, helpers.Site, 0)

	// Requests going via both proxy will fail.
	_, err = runCommand(t, main, []string{"echo", "hello world"}, cfg, 1)
	require.Error(t, err)
	_, err = runCommand(t, main, []string{"echo", "hello world"}, cfgProxy, 1)
	require.Error(t, err)

	// wait for the node to reach a degraded state
	ctx, cancel := context.WithTimeout(context.Background(), 5*time.Minute)
	t.Cleanup(cancel)
	eventC := make(chan service.Event)
	node.WaitForEvent(ctx, service.TeleportDegradedEvent, eventC)
	select {
	case <-eventC:
	case <-ctx.Done():
		t.Fatal("timed out waiting for node to become degraded")
	}

	// start the proxy again and ensure the tunnel is re-established
	proxyTunnel, err = main.StartProxy(proxyConfig)
	require.NoError(t, err)
	waitForActiveTunnelConnections(t, main.Tunnel, helpers.Site, 0)
	waitForActiveTunnelConnections(t, proxyTunnel, helpers.Site, 1)

	// Requests going to the connected proxy should succeed.
	_, err = runCommand(t, main, []string{"echo", "hello world"}, cfg, 1)
	require.Error(t, err)
	output, err = runCommand(t, main, []string{"echo", "hello world"}, cfgProxy, 40)
	require.NoError(t, err)
	require.Equal(t, "hello world\n", output)

	// Stop everything.
	err = proxyTunnel.Shutdown(context.Background())
	require.NoError(t, err)
}

// TestDiscoveryNode makes sure the discovery protocol works with nodes.
func testDiscoveryNode(t *testing.T, suite *integrationTestSuite) {
	tr := utils.NewTracer(utils.ThisFunction()).Start()
	defer tr.Stop()

	lib.SetInsecureDevMode(true)
	defer lib.SetInsecureDevMode(false)

	// Create and start load balancer for proxies.
	frontend := *utils.MustParseAddr(net.JoinHostPort(Loopback, strconv.Itoa(helpers.NewPortValue())))
	lb, err := utils.NewLoadBalancer(context.TODO(), frontend)
	require.NoError(t, err)
	err = lb.Listen()
	require.NoError(t, err)
	go lb.Serve()
	defer lb.Close()

	// Create a Teleport instance with Auth/Proxy.
	mainConfig := func() (*testing.T, []string, []*helpers.InstanceSecrets, *service.Config) {
		tconf := suite.defaultServiceConfig()

		tconf.Auth.Enabled = true

		tconf.Proxy.Enabled = true
		tconf.Proxy.TunnelPublicAddrs = []utils.NetAddr{
			{
				AddrNetwork: "tcp",
				Addr:        frontend.String(),
			},
		}
		tconf.Proxy.DisableWebService = false
		tconf.Proxy.DisableWebInterface = true
		tconf.Proxy.DisableALPNSNIListener = true

		tconf.SSH.Enabled = false

		return t, nil, nil, tconf
	}
	main := suite.NewTeleportWithConfig(mainConfig())
	defer main.StopAll()

	// Create a Teleport instance with a Proxy.
	nodePorts := helpers.NewPortSlice(3)
	proxyReverseTunnelPort, proxyWebPort, proxySSHPort := nodePorts[0], nodePorts[1], nodePorts[2]
	proxyConfig := helpers.ProxyConfig{
		Name:              "cluster-main-proxy",
		SSHPort:           proxySSHPort,
		WebPort:           proxyWebPort,
		ReverseTunnelPort: proxyReverseTunnelPort,
		DisableWebService: true,
	}
	proxyTunnel, err := main.StartProxy(proxyConfig)
	require.NoError(t, err)

	proxyOneBackend := utils.MustParseAddr(main.ReverseTunnel)
	lb.AddBackend(*proxyOneBackend)
	proxyTwoBackend := utils.MustParseAddr(net.JoinHostPort(Loopback, strconv.Itoa(proxyReverseTunnelPort)))
	lb.AddBackend(*proxyTwoBackend)

	// Create a Teleport instance with a Node.
	nodeConfig := func() *service.Config {
		tconf := suite.defaultServiceConfig()
		tconf.Hostname = "cluster-main-node"
		tconf.Token = "token"
		tconf.AuthServers = []utils.NetAddr{
			{
				AddrNetwork: "tcp",
				Addr:        main.Web,
			},
		}

		tconf.Auth.Enabled = false

		tconf.Proxy.Enabled = false

		tconf.SSH.Enabled = true

		return tconf
	}
	_, err = main.StartNode(nodeConfig())
	require.NoError(t, err)

	// Wait for active tunnel connections to be established.
	waitForActiveTunnelConnections(t, main.Tunnel, helpers.Site, 1)
	waitForActiveTunnelConnections(t, proxyTunnel, helpers.Site, 1)

	// Execute the connection via first proxy.
	cfg := helpers.ClientConfig{
		Login:   suite.Me.Username,
		Cluster: helpers.Site,
		Host:    "cluster-main-node",
	}
	output, err := runCommand(t, main, []string{"echo", "hello world"}, cfg, 1)
	require.NoError(t, err)
	require.Equal(t, "hello world\n", output)

	// Execute the connection via second proxy, should work. This command is
	// tried 10 times with 250 millisecond delay between each attempt to allow
	// the discovery request to be received and the connection added to the agent
	// pool.
	cfgProxy := helpers.ClientConfig{
		Login:   suite.Me.Username,
		Cluster: helpers.Site,
		Host:    "cluster-main-node",
		Proxy:   &proxyConfig,
	}

	output, err = runCommand(t, main, []string{"echo", "hello world"}, cfgProxy, 10)
	require.NoError(t, err)
	require.Equal(t, "hello world\n", output)

	// Remove second proxy from LB.
	require.NoError(t, lb.RemoveBackend(*proxyTwoBackend))
	waitForActiveTunnelConnections(t, main.Tunnel, helpers.Site, 1)

	// Requests going via main proxy will succeed. Requests going via second
	// proxy will fail.
	output, err = runCommand(t, main, []string{"echo", "hello world"}, cfg, 1)
	require.NoError(t, err)
	require.Equal(t, "hello world\n", output)
	_, err = runCommand(t, main, []string{"echo", "hello world"}, cfgProxy, 1)
	require.Error(t, err)

	// Add second proxy to LB, both should have a connection.
	lb.AddBackend(*proxyTwoBackend)
	waitForActiveTunnelConnections(t, main.Tunnel, helpers.Site, 1)
	waitForActiveTunnelConnections(t, proxyTunnel, helpers.Site, 1)

	// Requests going via both proxies will succeed.
	output, err = runCommand(t, main, []string{"echo", "hello world"}, cfg, 1)
	require.NoError(t, err)
	require.Equal(t, "hello world\n", output)
	output, err = runCommand(t, main, []string{"echo", "hello world"}, cfgProxy, 40)
	require.NoError(t, err)
	require.Equal(t, "hello world\n", output)

	// Stop everything.
	err = proxyTunnel.Shutdown(context.Background())
	require.NoError(t, err)
	err = main.StopAll()
	require.NoError(t, err)
}

// waitForActiveTunnelConnections waits for remote cluster to report a minimum number of active connections
func waitForActiveTunnelConnections(t *testing.T, tunnel reversetunnel.Server, clusterName string, expectedCount int) {
	require.Eventually(t, func() bool {
		cluster, err := tunnel.GetSite(clusterName)
		if err != nil {
			return false
		}
		return cluster.GetTunnelsCount() >= expectedCount
	},
		30*time.Second,
		time.Second,
		"Active tunnel connections did not reach %v in the expected time frame", expectedCount,
	)
}

// waitForActivePeerProxyConnections waits for remote cluster to report a minimum number of active proxy peer connections
func waitForActivePeerProxyConnections(t *testing.T, tunnel reversetunnel.Server, expectedCount int) {
	require.Eventually(t, func() bool {
		return tunnel.GetProxyPeerClient().GetConnectionsCount() >= expectedCount
	},
		30*time.Second,
		time.Second,
		"Peer proxy connections did not reach %v in the expected time frame", expectedCount,
	)
}

// waitForProxyCount waits a set time for the proxy count in clusterName to
// reach some value.
func waitForProxyCount(t *helpers.TeleInstance, clusterName string, count int) error {
	var counts map[string]int
	start := time.Now()
	for time.Since(start) < 17*time.Second {
		counts = t.RemoteClusterWatcher.Counts()
		if counts[clusterName] == count {
			return nil
		}

		time.Sleep(500 * time.Millisecond)
	}

	return trace.BadParameter("proxy count on %v: %v (wanted %v)", clusterName, counts[clusterName], count)
}

// waitForNodeCount waits for a certain number of nodes to show up in the remote site.
func waitForNodeCount(ctx context.Context, t *helpers.TeleInstance, clusterName string, count int) error {
	const (
		deadline     = time.Second * 30
		iterWaitTime = time.Second
	)

	err := utils.RetryStaticFor(deadline, iterWaitTime, func() error {
		remoteSite, err := t.Tunnel.GetSite(clusterName)
		if err != nil {
			return trace.Wrap(err)
		}
		accessPoint, err := remoteSite.CachingAccessPoint()
		if err != nil {
			return trace.Wrap(err)
		}
		nodes, err := accessPoint.GetNodes(ctx, apidefaults.Namespace)
		if err != nil {
			return trace.Wrap(err)
		}
		if len(nodes) == count {
			return nil
		}
		return trace.BadParameter("did not find %v nodes", count)
	})
	if err != nil {
		return trace.Wrap(err)
	}
	return nil
}

// waitForTunnelConnections waits for remote tunnels connections
func waitForTunnelConnections(t *testing.T, authServer *auth.Server, clusterName string, expectedCount int) {
	var conns []types.TunnelConnection
	for i := 0; i < 30; i++ {
		conns, err := authServer.Presence.GetTunnelConnections(clusterName)
		require.NoError(t, err)
		if len(conns) == expectedCount {
			return
		}
		time.Sleep(1 * time.Second)
	}
	require.Len(t, conns, expectedCount)
}

// waitAppServerTunnel waits for application server tunnel connections.
func waitAppServerTunnel(t *testing.T, tunnel reversetunnel.Server, clusterName, serverUUID string) {
	t.Helper()
	cluster, err := tunnel.GetSite(clusterName)
	require.NoError(t, err)

	require.Eventually(t, func() bool {
		conn, err := cluster.Dial(reversetunnel.DialParams{
			From:     &utils.NetAddr{AddrNetwork: "tcp", Addr: "@web-proxy"},
			To:       &utils.NetAddr{AddrNetwork: "tcp", Addr: reversetunnel.LocalNode},
			ServerID: fmt.Sprintf("%v.%v", serverUUID, clusterName),
			ConnType: types.AppTunnel,
		})
		if err != nil {
			return false
		}

		require.NoError(t, conn.Close())
		return true
	}, 10*time.Second, time.Second)
}

// TestExternalClient tests if we can connect to a node in a Teleport
// cluster. Both normal and recording proxies are tested.
func testExternalClient(t *testing.T, suite *integrationTestSuite) {
	tr := utils.NewTracer(utils.ThisFunction()).Start()
	defer tr.Stop()

	// Only run this test if we have access to the external SSH binary.
	_, err := exec.LookPath("ssh")
	if err != nil {
		t.Skip("Skipping TestExternalClient, no external SSH binary found.")
		return
	}

	tests := []struct {
		desc             string
		inRecordLocation string
		inForwardAgent   bool
		inCommand        string
		outError         bool
		outExecOutput    string
	}{
		// Record at the node, forward agent. Will still work even though the agent
		// will be rejected by the proxy (agent forwarding request rejection is a
		// soft failure).
		{
			desc:             "Record at Node with Agent Forwarding",
			inRecordLocation: types.RecordAtNode,
			inForwardAgent:   true,
			inCommand:        "echo hello",
			outError:         false,
			outExecOutput:    "hello",
		},
		// Record at the node, don't forward agent, will work. This is the normal
		// Teleport mode of operation.
		{
			desc:             "Record at Node without Agent Forwarding",
			inRecordLocation: types.RecordAtNode,
			inForwardAgent:   false,
			inCommand:        "echo hello",
			outError:         false,
			outExecOutput:    "hello",
		},
		// Record at the proxy, forward agent. Will work.
		{
			desc:             "Record at Proxy with Agent Forwarding",
			inRecordLocation: types.RecordAtProxy,
			inForwardAgent:   true,
			inCommand:        "echo hello",
			outError:         false,
			outExecOutput:    "hello",
		},
		// Record at the proxy, don't forward agent, request will fail because
		// recording proxy requires an agent.
		{
			desc:             "Record at Proxy without Agent Forwarding",
			inRecordLocation: types.RecordAtProxy,
			inForwardAgent:   false,
			inCommand:        "echo hello",
			outError:         true,
			outExecOutput:    "",
		},
	}

	for _, tt := range tests {
		t.Run(tt.desc, func(t *testing.T) {
			// Create a Teleport instance with auth, proxy, and node.
			makeConfig := func() (*testing.T, []string, []*helpers.InstanceSecrets, *service.Config) {
				recConfig, err := types.NewSessionRecordingConfigFromConfigFile(types.SessionRecordingConfigSpecV2{
					Mode: tt.inRecordLocation,
				})
				require.NoError(t, err)

				tconf := suite.defaultServiceConfig()
				tconf.Auth.Enabled = true
				tconf.Auth.SessionRecordingConfig = recConfig

				tconf.Proxy.Enabled = true
				tconf.Proxy.DisableWebService = true
				tconf.Proxy.DisableWebInterface = true

				tconf.SSH.Enabled = true

				return t, nil, nil, tconf
			}
			teleport := suite.NewTeleportWithConfig(makeConfig())
			defer teleport.StopAll()

			// Generate certificates for the user simulating login.
			creds, err := helpers.GenerateUserCreds(helpers.UserCredsRequest{
				Process:  teleport.Process,
				Username: suite.Me.Username,
			})
			require.NoError(t, err)

			// Start (and defer close) a agent that runs during this integration test.
			teleAgent, socketDirPath, socketPath, err := createAgent(suite.Me, creds.Key.Priv, creds.Key.Cert)
			require.NoError(t, err)
			defer closeAgent(teleAgent, socketDirPath)

			// Create a *exec.Cmd that will execute the external SSH command.
			execCmd, err := externalSSHCommand(commandOptions{
				forwardAgent: tt.inForwardAgent,
				socketPath:   socketPath,
				proxyPort:    helpers.PortStr(t, teleport.SSHProxy),
				nodePort:     helpers.PortStr(t, teleport.SSH),
				command:      tt.inCommand,
			})
			require.NoError(t, err)

			// Execute SSH command and check the output is what we expect.
			output, err := execCmd.Output()
			if tt.outError {
				require.Error(t, err)
			} else {
				if err != nil {
					// If an *exec.ExitError is returned, parse it and return stderr. If this
					// is not done then c.Assert will just print a byte array for the error.
					er, ok := err.(*exec.ExitError)
					if ok {
						t.Fatalf("Unexpected error: %v", string(er.Stderr))
					}
				}
				require.NoError(t, err)
				require.Equal(t, tt.outExecOutput, strings.TrimSpace(string(output)))
			}
		})
	}
}

// TestControlMaster checks if multiple SSH channels can be created over the
// same connection. This is frequently used by tools like Ansible.
func testControlMaster(t *testing.T, suite *integrationTestSuite) {
	tr := utils.NewTracer(utils.ThisFunction()).Start()
	defer tr.Stop()

	// Only run this test if we have access to the external SSH binary.
	_, err := exec.LookPath("ssh")
	if err != nil {
		t.Skip("Skipping TestControlMaster, no external SSH binary found.")
		return
	}

	tests := []struct {
		inRecordLocation string
	}{
		// Run tests when Teleport is recording sessions at the node.
		{
			inRecordLocation: types.RecordAtNode,
		},
		// Run tests when Teleport is recording sessions at the proxy.
		{
			inRecordLocation: types.RecordAtProxy,
		},
	}

	for _, tt := range tests {
		controlDir, err := os.MkdirTemp("", "teleport-")
		require.NoError(t, err)
		defer os.RemoveAll(controlDir)
		controlPath := filepath.Join(controlDir, "control-path")

		// Create a Teleport instance with auth, proxy, and node.
		makeConfig := func() (*testing.T, []string, []*helpers.InstanceSecrets, *service.Config) {
			recConfig, err := types.NewSessionRecordingConfigFromConfigFile(types.SessionRecordingConfigSpecV2{
				Mode: tt.inRecordLocation,
			})
			require.NoError(t, err)

			tconf := suite.defaultServiceConfig()
			tconf.Auth.Enabled = true
			tconf.Auth.SessionRecordingConfig = recConfig

			tconf.Proxy.Enabled = true
			tconf.Proxy.DisableWebService = true
			tconf.Proxy.DisableWebInterface = true

			tconf.SSH.Enabled = true

			return t, nil, nil, tconf
		}
		teleport := suite.NewTeleportWithConfig(makeConfig())
		defer teleport.StopAll()

		// Generate certificates for the user simulating login.
		creds, err := helpers.GenerateUserCreds(helpers.UserCredsRequest{
			Process:  teleport.Process,
			Username: suite.Me.Username,
		})
		require.NoError(t, err)

		// Start (and defer close) a agent that runs during this integration test.
		teleAgent, socketDirPath, socketPath, err := createAgent(suite.Me, creds.Key.Priv, creds.Key.Cert)
		require.NoError(t, err)
		defer closeAgent(teleAgent, socketDirPath)

		// Create and run an exec command twice with the passed in ControlPath. This
		// will cause re-use of the connection and creation of two sessions within
		// the connection.
		for i := 0; i < 2; i++ {
			execCmd, err := externalSSHCommand(commandOptions{
				forcePTY:     true,
				forwardAgent: true,
				controlPath:  controlPath,
				socketPath:   socketPath,
				proxyPort:    helpers.PortStr(t, teleport.SSHProxy),
				nodePort:     helpers.PortStr(t, teleport.SSH),
				command:      "echo hello",
			})
			require.NoError(t, err)

			// Execute SSH command and check the output is what we expect.
			output, err := execCmd.Output()
			if err != nil {
				// If an *exec.ExitError is returned, parse it and return stderr. If this
				// is not done then c.Assert will just print a byte array for the error.
				er, ok := err.(*exec.ExitError)
				if ok {
					t.Fatalf("Unexpected error: %v", string(er.Stderr))
				}
			}
			require.NoError(t, err)
			require.True(t, strings.HasSuffix(strings.TrimSpace(string(output)), "hello"))
		}
	}
}

// testProxyHostKeyCheck uses the forwarding proxy to connect to a server that
// presents a host key instead of a certificate in different configurations
// for the host key checking parameter in services.ClusterConfig.
func testProxyHostKeyCheck(t *testing.T, suite *integrationTestSuite) {
	tr := utils.NewTracer(utils.ThisFunction()).Start()
	defer tr.Stop()

	tests := []struct {
		desc           string
		inHostKeyCheck bool
		outError       bool
	}{
		// disable host key checking, should be able to connect
		{
			desc:           "Disabled",
			inHostKeyCheck: false,
			outError:       false,
		},
		// enable host key checking, should NOT be able to connect
		{
			desc:           "Enabled",
			inHostKeyCheck: true,
			outError:       true,
		},
	}

	for _, tt := range tests {
		t.Run(tt.desc, func(t *testing.T) {
			hostSigner, err := ssh.ParsePrivateKey(suite.Priv)
			require.NoError(t, err)

			// start a ssh server that presents a host key instead of a certificate
			nodePort := helpers.NewPortValue()
			sshNode, err := helpers.NewDiscardServer(Host, nodePort, hostSigner)
			require.NoError(t, err)
			err = sshNode.Start()
			require.NoError(t, err)
			defer sshNode.Stop()

			// create a teleport instance with auth, proxy, and node
			makeConfig := func() (*testing.T, []string, []*helpers.InstanceSecrets, *service.Config) {
				recConfig, err := types.NewSessionRecordingConfigFromConfigFile(types.SessionRecordingConfigSpecV2{
					Mode:                types.RecordAtProxy,
					ProxyChecksHostKeys: types.NewBoolOption(tt.inHostKeyCheck),
				})
				require.NoError(t, err)

				tconf := suite.defaultServiceConfig()
				tconf.Auth.Enabled = true
				tconf.Auth.SessionRecordingConfig = recConfig

				tconf.Proxy.Enabled = true
				tconf.Proxy.DisableWebService = true
				tconf.Proxy.DisableWebInterface = true

				return t, nil, nil, tconf
			}
			teleport := suite.NewTeleportWithConfig(makeConfig())
			defer teleport.StopAll()

			// create a teleport client and exec a command
			clientConfig := helpers.ClientConfig{
				Login:        suite.Me.Username,
				Cluster:      helpers.Site,
				Host:         Host,
				Port:         nodePort,
				ForwardAgent: true,
			}
			_, err = runCommand(t, teleport, []string{"echo hello"}, clientConfig, 1)

			// check if we were able to exec the command or not
			if tt.outError {
				require.Error(t, err)
			} else {
				require.NoError(t, err)
			}
		})
	}
}

// testAuditOff checks that when session recording has been turned off,
// sessions are not recorded.
func testAuditOff(t *testing.T, suite *integrationTestSuite) {
	ctx := context.Background()
	tr := utils.NewTracer(utils.ThisFunction()).Start()
	defer tr.Stop()
	ctx := context.Background()

	var err error

	// create a teleport instance with auth, proxy, and node
	makeConfig := func() (*testing.T, []string, []*helpers.InstanceSecrets, *service.Config) {
		recConfig, err := types.NewSessionRecordingConfigFromConfigFile(types.SessionRecordingConfigSpecV2{
			Mode: types.RecordOff,
		})
		require.NoError(t, err)

		tconf := suite.defaultServiceConfig()
		tconf.Auth.Enabled = true
		tconf.Auth.SessionRecordingConfig = recConfig

		tconf.Proxy.Enabled = true
		tconf.Proxy.DisableWebService = true
		tconf.Proxy.DisableWebInterface = true

		tconf.SSH.Enabled = true

		return t, nil, nil, tconf
	}
	teleport := suite.NewTeleportWithConfig(makeConfig())
	defer teleport.StopAll()

	// get access to a authClient for the cluster
	site := teleport.GetSiteAPI(helpers.Site)
	require.NotNil(t, site)

	// should have no sessions in it to start with
	sessions, _ := site.GetSessions(ctx, apidefaults.Namespace)
	require.Len(t, sessions, 0)

	// create interactive session (this goroutine is this user's terminal time)
	endCh := make(chan error, 1)

	myTerm := NewTerminal(250)
	go func() {
		cl, err := teleport.NewClient(helpers.ClientConfig{
			Login:   suite.Me.Username,
			Cluster: helpers.Site,
			Host:    Host,
			Port:    helpers.Port(t, teleport.SSH),
		})
		require.NoError(t, err)
		cl.Stdout = myTerm
		cl.Stdin = myTerm
		err = cl.SSH(ctx, []string{}, false)
		endCh <- err
	}()

<<<<<<< HEAD
	// wait until the session is ready
	sess := waitForSessionToBeEstablished(ctx, t, site)
	sid := sess.GetSessionID()

	// the session should have one party
	parties := sess.GetParticipants()
	require.Len(t, parties, 1)
	require.Equal(t, suite.Me.Username, parties[0].User)
=======
	// wait until there's a session in there:
	timeoutCtx, cancel := context.WithTimeout(ctx, 2*time.Second)
	defer cancel()
	sessions, err = waitForSessionToBeEstablished(timeoutCtx, apidefaults.Namespace, site)
	require.NoError(t, err)
	session := &sessions[0]

	// wait for the user to join this session
	for len(session.Parties) == 0 {
		time.Sleep(time.Millisecond * 5)
		session, err = site.GetSession(ctx, apidefaults.Namespace, sessions[0].ID)
		require.NoError(t, err)
	}
	// make sure it's us who joined! :)
	require.Equal(t, suite.Me.Username, session.Parties[0].User)
>>>>>>> ce1113fe

	// lets type "echo hi" followed by "enter" and then "exit" + "enter":
	myTerm.Type("\aecho hi\n\r\aexit\n\r\a")

	// wait for session to end
	select {
	case <-time.After(1 * time.Minute):
		t.Fatalf("Timed out waiting for session to end.")
	case <-endCh:
	}

	// audit log should have the fact that the session occurred recorded in it
	// but the session could have been garbage collected at this point.

	// however, attempts to read the actual sessions should fail because it was
	// not actually recorded
	_, err = site.GetSessionChunk(apidefaults.Namespace, session.ID(sid), 0, events.MaxChunkBytes)
	require.Error(t, err)
}

// testPAM checks that Teleport PAM integration works correctly. In this case
// that means if the account and session modules return success, the user
// should be allowed to log in. If either the account or session module does
// not return success, the user should not be able to log in.
func testPAM(t *testing.T, suite *integrationTestSuite) {
	tr := utils.NewTracer(utils.ThisFunction()).Start()
	defer tr.Stop()

	// Check if TestPAM can run. For PAM tests to run, the binary must have
	// been built with PAM support and the system running the tests must have
	// libpam installed, and have the policy files installed. This test is
	// always run in a container as part of the CI/CD pipeline. To run this
	// test locally, install the pam_teleport.so module by running 'sudo make
	// install' from the build.assets/pam/ directory. This will install the PAM
	// module as well as the policy files.
	if !pam.BuildHasPAM() || !pam.SystemHasPAM() || !hasPAMPolicy() {
		skipMessage := "Skipping TestPAM: no policy found. To run PAM tests run " +
			"'sudo make install' from the build.assets/pam/ directory."
		t.Skip(skipMessage)
	}

	tests := []struct {
		desc          string
		inEnabled     bool
		inServiceName string
		inUsePAMAuth  bool
		outContains   []string
		environment   map[string]string
	}{
		// 0 - No PAM support, session should work but no PAM related output.
		{
			desc:          "Disabled",
			inEnabled:     false,
			inServiceName: "",
			inUsePAMAuth:  true,
			outContains:   []string{},
		},
		// 1 - PAM enabled, module account and session functions return success.
		{
			desc:          "Enabled with Module Account & Session functions succeeding",
			inEnabled:     true,
			inServiceName: "teleport-success",
			inUsePAMAuth:  true,
			outContains: []string{
				"pam_sm_acct_mgmt OK",
				"pam_sm_authenticate OK",
				"pam_sm_open_session OK",
				"pam_sm_close_session OK",
			},
		},
		// 2 - PAM enabled, module account and session functions return success.
		{
			desc:          "Enabled with Module & Session functions succeeding",
			inEnabled:     true,
			inServiceName: "teleport-success",
			inUsePAMAuth:  false,
			outContains: []string{
				"pam_sm_acct_mgmt OK",
				"pam_sm_open_session OK",
				"pam_sm_close_session OK",
			},
		},
		// 3 - PAM enabled, module account functions fail.
		{
			desc:          "Enabled with all functions failing",
			inEnabled:     true,
			inServiceName: "teleport-acct-failure",
			inUsePAMAuth:  true,
			outContains:   []string{},
		},
		// 4 - PAM enabled, module session functions fail.
		{
			desc:          "Enabled with Module & Session functions failing",
			inEnabled:     true,
			inServiceName: "teleport-session-failure",
			inUsePAMAuth:  true,
			outContains:   []string{},
		},
		// 5 - PAM enabled, custom environment variables are passed.
		{
			desc:          "Enabled with custom environment",
			inEnabled:     true,
			inServiceName: "teleport-custom-env",
			inUsePAMAuth:  false,
			outContains: []string{
				"pam_sm_acct_mgmt OK",
				"pam_sm_open_session OK",
				"pam_sm_close_session OK",
				"pam_custom_envs OK",
			},
			environment: map[string]string{
				"FIRST_NAME": "JOHN",
				"LAST_NAME":  "DOE",
				"OTHER":      "{{ external.testing }}",
			},
		},
	}

	for _, tt := range tests {
		t.Run(tt.desc, func(t *testing.T) {
			// Create a teleport instance with auth, proxy, and node.
			makeConfig := func() (*testing.T, []string, []*helpers.InstanceSecrets, *service.Config) {
				tconf := suite.defaultServiceConfig()
				tconf.Auth.Enabled = true

				tconf.Proxy.Enabled = true
				tconf.Proxy.DisableWebService = true
				tconf.Proxy.DisableWebInterface = true

				tconf.SSH.Enabled = true
				tconf.SSH.PAM.Enabled = tt.inEnabled
				tconf.SSH.PAM.ServiceName = tt.inServiceName
				tconf.SSH.PAM.UsePAMAuth = tt.inUsePAMAuth
				tconf.SSH.PAM.Environment = tt.environment

				return t, nil, nil, tconf
			}
			teleport := suite.NewTeleportWithConfig(makeConfig())
			defer teleport.StopAll()

			termSession := NewTerminal(250)

			// Create an interactive session and write something to the terminal.
			ctx, cancel := context.WithCancel(context.Background())
			go func() {
				cl, err := teleport.NewClient(helpers.ClientConfig{
					Login:   suite.Me.Username,
					Cluster: helpers.Site,
					Host:    Host,
					Port:    helpers.Port(t, teleport.SSH),
				})
				require.NoError(t, err)

				cl.Stdout = termSession
				cl.Stdin = termSession

				termSession.Type("\aecho hi\n\r\aexit\n\r\a")
				err = cl.SSH(context.TODO(), []string{}, false)
				if !isSSHError(err) {
					require.NoError(t, err)
				}

				cancel()
			}()

			// Wait for the session to end or timeout after 10 seconds.
			select {
			case <-time.After(10 * time.Second):
				dumpGoroutineProfile()
				t.Fatalf("Timeout exceeded waiting for session to complete.")
			case <-ctx.Done():
			}

			// If any output is expected, check to make sure it was output.
			if len(tt.outContains) > 0 {
				for _, expectedOutput := range tt.outContains {
					output := termSession.Output(1024)
					t.Logf("got output: %q; want output to contain: %q", output, expectedOutput)
					require.Contains(t, output, expectedOutput)
				}
			}
		})
	}
}

// testRotateSuccess tests full cycle cert authority rotation
func testRotateSuccess(t *testing.T, suite *integrationTestSuite) {
	tr := utils.NewTracer(utils.ThisFunction()).Start()
	defer tr.Stop()

	ctx, cancel := context.WithCancel(context.Background())
	defer cancel()

	teleport := suite.NewTeleportInstance(t)
	defer teleport.StopAll()

	logins := []string{suite.Me.Username}
	for _, login := range logins {
		teleport.AddUser(login, []string{login})
	}

	tconf := suite.rotationConfig(true)
	config, err := teleport.GenerateConfig(t, nil, tconf)
	require.NoError(t, err)

	// Enable Kubernetes/Desktop services to test that the ready event is propagated.
	helpers.EnableKubernetesService(t, config)
	helpers.EnableDesktopService(config)

	serviceC := make(chan *service.TeleportProcess, 20)

	runErrCh := make(chan error, 1)
	go func() {
		runErrCh <- service.Run(ctx, *config, func(cfg *service.Config) (service.Process, error) {
			svc, err := service.NewTeleport(cfg, service.WithIMDSClient(&helpers.DisabledIMDSClient{}))
			if err == nil {
				serviceC <- svc
			}
			return svc, err
		})
	}()

	svc, err := waitForProcessStart(serviceC)
	require.NoError(t, err)

	require.Eventually(t, func() bool {
		_, err := svc.GetIdentity(types.RoleNode)
		return err == nil
	}, 5*time.Second, 500*time.Millisecond)
	checkSSHPrincipals := func(svc *service.TeleportProcess) {
		id, err := svc.GetIdentity(types.RoleNode)
		require.NoError(t, err)
		require.Contains(t, id.Cert.ValidPrincipals, svc.Config.Hostname)
		require.Contains(t, id.Cert.ValidPrincipals, svc.Config.Hostname+"."+helpers.Site)
		require.Contains(t, id.Cert.ValidPrincipals, helpers.HostID)
		require.Contains(t, id.Cert.ValidPrincipals, helpers.HostID+"."+helpers.Site)
	}
	checkSSHPrincipals(svc)

	// Setup user in the cluster
	err = helpers.SetupUser(svc, suite.Me.Username, nil)
	require.NoError(t, err)

	// capture credentials before reload started to simulate old client
	initialCreds, err := helpers.GenerateUserCreds(helpers.UserCredsRequest{Process: svc, Username: suite.Me.Username})
	require.NoError(t, err)

	t.Logf("Service started. Setting rotation state to %v", types.RotationPhaseUpdateClients)

	// start rotation
	err = svc.GetAuthServer().RotateCertAuthority(ctx, auth.RotateRequest{
		TargetPhase: types.RotationPhaseInit,
		Mode:        types.RotationModeManual,
	})
	require.NoError(t, err)

	hostCA, err := svc.GetAuthServer().GetCertAuthority(ctx, types.CertAuthID{Type: types.HostCA, DomainName: helpers.Site}, false)
	require.NoError(t, err)
	t.Logf("Cert authority: %v", auth.CertAuthorityInfo(hostCA))

	// wait until service phase update to be broadcasted (init phase does not trigger reload)
	err = waitForProcessEvent(svc, service.TeleportPhaseChangeEvent, 10*time.Second)
	require.NoError(t, err)

	// update clients
	err = svc.GetAuthServer().RotateCertAuthority(ctx, auth.RotateRequest{
		TargetPhase: types.RotationPhaseUpdateClients,
		Mode:        types.RotationModeManual,
	})
	require.NoError(t, err)

	// wait until service reload
	svc, err = waitForReload(serviceC, svc)
	require.NoError(t, err)

	cfg := helpers.ClientConfig{
		Login:   suite.Me.Username,
		Cluster: helpers.Site,
		Host:    Loopback,
		Port:    helpers.Port(t, teleport.SSH),
	}
	clt, err := teleport.NewClientWithCreds(cfg, *initialCreds)
	require.NoError(t, err)

	// client works as is before servers have been rotated
	err = runAndMatch(clt, 8, []string{"echo", "hello world"}, ".*hello world.*")
	require.NoError(t, err)
	checkSSHPrincipals(svc)

	t.Logf("Service reloaded. Setting rotation state to %v", types.RotationPhaseUpdateServers)

	// move to the next phase
	err = svc.GetAuthServer().RotateCertAuthority(ctx, auth.RotateRequest{
		TargetPhase: types.RotationPhaseUpdateServers,
		Mode:        types.RotationModeManual,
	})
	require.NoError(t, err)

	hostCA, err = svc.GetAuthServer().GetCertAuthority(ctx, types.CertAuthID{Type: types.HostCA, DomainName: helpers.Site}, false)
	require.NoError(t, err)
	t.Logf("Cert authority: %v", auth.CertAuthorityInfo(hostCA))

	// wait until service reloaded
	svc, err = waitForReload(serviceC, svc)
	require.NoError(t, err)

	// new credentials will work from this phase to others
	newCreds, err := helpers.GenerateUserCreds(helpers.UserCredsRequest{Process: svc, Username: suite.Me.Username})
	require.NoError(t, err)

	clt, err = teleport.NewClientWithCreds(cfg, *newCreds)
	require.NoError(t, err)

	// new client works
	err = runAndMatch(clt, 8, []string{"echo", "hello world"}, ".*hello world.*")
	require.NoError(t, err)
	checkSSHPrincipals(svc)

	t.Logf("Service reloaded. Setting rotation state to %v.", types.RotationPhaseStandby)

	// complete rotation
	err = svc.GetAuthServer().RotateCertAuthority(ctx, auth.RotateRequest{
		TargetPhase: types.RotationPhaseStandby,
		Mode:        types.RotationModeManual,
	})
	require.NoError(t, err)

	hostCA, err = svc.GetAuthServer().GetCertAuthority(ctx, types.CertAuthID{Type: types.HostCA, DomainName: helpers.Site}, false)
	require.NoError(t, err)
	t.Logf("Cert authority: %v", auth.CertAuthorityInfo(hostCA))

	// wait until service reloaded
	svc, err = waitForReload(serviceC, svc)
	require.NoError(t, err)

	// new client still works
	err = runAndMatch(clt, 8, []string{"echo", "hello world"}, ".*hello world.*")
	require.NoError(t, err)
	checkSSHPrincipals(svc)

	t.Logf("Service reloaded. Rotation has completed. Shutting down service.")

	// shut down the service
	cancel()
	// close the service without waiting for the connections to drain
	require.NoError(t, svc.Close())

	select {
	case err := <-runErrCh:
		require.NoError(t, err)
	case <-time.After(20 * time.Second):
		t.Fatalf("failed to shut down the server")
	}
}

// TestRotateRollback tests cert authority rollback
func testRotateRollback(t *testing.T, s *integrationTestSuite) {
	tr := utils.NewTracer(utils.ThisFunction()).Start()
	defer tr.Stop()

	ctx, cancel := context.WithCancel(context.Background())
	defer cancel()

	tconf := s.rotationConfig(true)
	teleport := s.NewTeleportInstance(t)
	defer teleport.StopAll()
	logins := []string{s.Me.Username}
	for _, login := range logins {
		teleport.AddUser(login, []string{login})
	}
	config, err := teleport.GenerateConfig(t, nil, tconf)
	require.NoError(t, err)

	serviceC := make(chan *service.TeleportProcess, 20)

	runErrCh := make(chan error, 1)
	go func() {
		runErrCh <- service.Run(ctx, *config, func(cfg *service.Config) (service.Process, error) {
			svc, err := service.NewTeleport(cfg, service.WithIMDSClient(&helpers.DisabledIMDSClient{}))
			if err == nil {
				serviceC <- svc
			}
			return svc, err
		})
	}()

	svc, err := waitForProcessStart(serviceC)
	require.NoError(t, err)

	require.Eventually(t, func() bool {
		_, err := svc.GetIdentity(types.RoleNode)
		return err == nil
	}, 5*time.Second, 500*time.Millisecond)
	checkSSHPrincipals := func(svc *service.TeleportProcess) {
		id, err := svc.GetIdentity(types.RoleNode)
		require.NoError(t, err)
		require.Contains(t, id.Cert.ValidPrincipals, svc.Config.Hostname)
		require.Contains(t, id.Cert.ValidPrincipals, svc.Config.Hostname+"."+helpers.Site)
		require.Contains(t, id.Cert.ValidPrincipals, helpers.HostID)
		require.Contains(t, id.Cert.ValidPrincipals, helpers.HostID+"."+helpers.Site)
	}
	checkSSHPrincipals(svc)

	// Setup user in the cluster
	err = helpers.SetupUser(svc, s.Me.Username, nil)
	require.NoError(t, err)

	// capture credentials before reload started to simulate old client
	initialCreds, err := helpers.GenerateUserCreds(helpers.UserCredsRequest{Process: svc, Username: s.Me.Username})
	require.NoError(t, err)

	t.Logf("Service started. Setting rotation state to %q.", types.RotationPhaseInit)

	// start rotation
	err = svc.GetAuthServer().RotateCertAuthority(ctx, auth.RotateRequest{
		TargetPhase: types.RotationPhaseInit,
		Mode:        types.RotationModeManual,
	})
	require.NoError(t, err)

	err = waitForProcessEvent(svc, service.TeleportPhaseChangeEvent, 10*time.Second)
	require.NoError(t, err)

	t.Logf("Setting rotation state to %q.", types.RotationPhaseUpdateClients)

	// start rotation
	err = svc.GetAuthServer().RotateCertAuthority(ctx, auth.RotateRequest{
		TargetPhase: types.RotationPhaseUpdateClients,
		Mode:        types.RotationModeManual,
	})
	require.NoError(t, err)

	// wait until service reload
	svc, err = waitForReload(serviceC, svc)
	require.NoError(t, err)

	cfg := helpers.ClientConfig{
		Login:   s.Me.Username,
		Cluster: helpers.Site,
		Host:    Loopback,
		Port:    helpers.Port(t, teleport.SSH),
	}
	clt, err := teleport.NewClientWithCreds(cfg, *initialCreds)
	require.NoError(t, err)

	// client works as is before servers have been rotated
	err = runAndMatch(clt, 8, []string{"echo", "hello world"}, ".*hello world.*")
	require.NoError(t, err)
	checkSSHPrincipals(svc)

	t.Logf("Service reloaded. Setting rotation state to %q.", types.RotationPhaseUpdateServers)

	// move to the next phase
	err = svc.GetAuthServer().RotateCertAuthority(ctx, auth.RotateRequest{
		TargetPhase: types.RotationPhaseUpdateServers,
		Mode:        types.RotationModeManual,
	})
	require.NoError(t, err)

	// wait until service reloaded
	svc, err = waitForReload(serviceC, svc)
	require.NoError(t, err)

	t.Logf("Service reloaded. Setting rotation state to %q.", types.RotationPhaseRollback)

	// complete rotation
	err = svc.GetAuthServer().RotateCertAuthority(ctx, auth.RotateRequest{
		TargetPhase: types.RotationPhaseRollback,
		Mode:        types.RotationModeManual,
	})
	require.NoError(t, err)

	// wait until service reloaded
	svc, err = waitForReload(serviceC, svc)
	require.NoError(t, err)

	// old client works
	err = runAndMatch(clt, 8, []string{"echo", "hello world"}, ".*hello world.*")
	require.NoError(t, err)
	checkSSHPrincipals(svc)

	t.Log("Service reloaded. Rotation has completed. Shuttting down service.")

	// shut down the service
	cancel()
	// close the service without waiting for the connections to drain
	svc.Close()

	select {
	case err := <-runErrCh:
		require.NoError(t, err)
	case <-time.After(20 * time.Second):
		t.Fatalf("failed to shut down the server")
	}
}

// TestRotateTrustedClusters tests CA rotation support for trusted clusters
func testRotateTrustedClusters(t *testing.T, suite *integrationTestSuite) {
	tr := utils.NewTracer(utils.ThisFunction()).Start()
	t.Cleanup(func() { tr.Stop() })

	ctx, cancel := context.WithCancel(context.Background())
	t.Cleanup(cancel)

	clusterMain := "rotate-main"
	clusterAux := "rotate-aux"

	tconf := suite.rotationConfig(false)
	main := suite.newNamedTeleportInstance(t, clusterMain)
	aux := suite.newNamedTeleportInstance(t, clusterAux)

	logins := []string{suite.Me.Username}
	for _, login := range logins {
		main.AddUser(login, []string{login})
	}
	config, err := main.GenerateConfig(t, nil, tconf)
	require.NoError(t, err)

	serviceC := make(chan *service.TeleportProcess, 20)
	runErrCh := make(chan error, 1)
	go func() {
		runErrCh <- service.Run(ctx, *config, func(cfg *service.Config) (service.Process, error) {
			svc, err := service.NewTeleport(cfg, service.WithIMDSClient(&helpers.DisabledIMDSClient{}))
			if err == nil {
				serviceC <- svc
			}
			return svc, err
		})
	}()

	svc, err := waitForProcessStart(serviceC)
	require.NoError(t, err)

	// main cluster has a local user and belongs to role "main-devs"
	mainDevs := "main-devs"
	role, err := types.NewRoleV3(mainDevs, types.RoleSpecV5{
		Allow: types.RoleConditions{
			Logins: []string{suite.Me.Username},
		},
	})
	require.NoError(t, err)

	err = helpers.SetupUser(svc, suite.Me.Username, []types.Role{role})
	require.NoError(t, err)

	// create auxiliary cluster and setup trust
	require.NoError(t, aux.CreateEx(t, nil, suite.rotationConfig(false)))

	// auxiliary cluster has a role aux-devs
	// connect aux cluster to main cluster
	// using trusted clusters, so remote user will be allowed to assume
	// role specified by mapping remote role "devs" to local role "local-devs"
	auxDevs := "aux-devs"
	role, err = types.NewRoleV3(auxDevs, types.RoleSpecV5{
		Allow: types.RoleConditions{
			Logins: []string{suite.Me.Username},
		},
	})
	require.NoError(t, err)
	err = aux.Process.GetAuthServer().UpsertRole(ctx, role)
	require.NoError(t, err)
	trustedClusterToken := "trusted-cluster-token"
	err = svc.GetAuthServer().UpsertToken(ctx,
		services.MustCreateProvisionToken(trustedClusterToken, []types.SystemRole{types.RoleTrustedCluster}, time.Time{}))
	require.NoError(t, err)
	trustedCluster := main.AsTrustedCluster(trustedClusterToken, types.RoleMap{
		{Remote: mainDevs, Local: []string{auxDevs}},
	})
	require.NoError(t, aux.Start())

	// try and upsert a trusted cluster
	lib.SetInsecureDevMode(true)
	defer lib.SetInsecureDevMode(false)

	tryCreateTrustedCluster(t, aux.Process.GetAuthServer(), trustedCluster)
	waitForTunnelConnections(t, svc.GetAuthServer(), aux.Secrets.SiteName, 1)

	// capture credentials before reload has started to simulate old client
	initialCreds, err := helpers.GenerateUserCreds(helpers.UserCredsRequest{
		Process:  svc,
		Username: suite.Me.Username,
	})
	require.NoError(t, err)

	// credentials should work
	cfg := helpers.ClientConfig{
		Login:   suite.Me.Username,
		Host:    Loopback,
		Cluster: clusterAux,
		Port:    helpers.Port(t, aux.SSH),
	}
	clt, err := main.NewClientWithCreds(cfg, *initialCreds)
	require.NoError(t, err)

	err = runAndMatch(clt, 8, []string{"echo", "hello world"}, ".*hello world.*")
	require.NoError(t, err)

	t.Logf("Setting rotation state to %v", types.RotationPhaseInit)

	// start rotation
	err = svc.GetAuthServer().RotateCertAuthority(ctx, auth.RotateRequest{
		TargetPhase: types.RotationPhaseInit,
		Mode:        types.RotationModeManual,
	})
	require.NoError(t, err)

	// wait until service phase update to be broadcast (init phase does not trigger reload)
	err = waitForProcessEvent(svc, service.TeleportPhaseChangeEvent, 10*time.Second)
	require.NoError(t, err)

	// waitForPhase waits until aux cluster detects the rotation
	waitForPhase := func(phase string) {
		require.Eventually(t, func() bool {
			ca, err := aux.Process.GetAuthServer().GetCertAuthority(
				ctx,
				types.CertAuthID{
					Type:       types.HostCA,
					DomainName: clusterMain,
				}, false)
			if err != nil {
				return false
			}

			if ca.GetRotation().Phase == phase {
				return true
			}

			return false
		}, 30*time.Second, 250*time.Millisecond, "failed to converge to phase %q", phase)
	}

	waitForPhase(types.RotationPhaseInit)

	// update clients
	err = svc.GetAuthServer().RotateCertAuthority(ctx, auth.RotateRequest{
		TargetPhase: types.RotationPhaseUpdateClients,
		Mode:        types.RotationModeManual,
	})
	require.NoError(t, err)

	// wait until service reloaded
	svc, err = waitForReload(serviceC, svc)
	require.NoError(t, err)

	waitForPhase(types.RotationPhaseUpdateClients)

	// old client should work as is
	err = runAndMatch(clt, 8, []string{"echo", "hello world"}, ".*hello world.*")
	require.NoError(t, err)

	t.Logf("Service reloaded. Setting rotation state to %v", types.RotationPhaseUpdateServers)

	// move to the next phase
	err = svc.GetAuthServer().RotateCertAuthority(ctx, auth.RotateRequest{
		TargetPhase: types.RotationPhaseUpdateServers,
		Mode:        types.RotationModeManual,
	})
	require.NoError(t, err)

	// wait until service reloaded
	svc, err = waitForReload(serviceC, svc)
	require.NoError(t, err)

	waitForPhase(types.RotationPhaseUpdateServers)

	// new credentials will work from this phase to others
	newCreds, err := helpers.GenerateUserCreds(helpers.UserCredsRequest{Process: svc, Username: suite.Me.Username})
	require.NoError(t, err)

	clt, err = main.NewClientWithCreds(cfg, *newCreds)
	require.NoError(t, err)

	// new client works
	err = runAndMatch(clt, 8, []string{"echo", "hello world"}, ".*hello world.*")
	require.NoError(t, err)

	t.Logf("Service reloaded. Setting rotation state to %v.", types.RotationPhaseStandby)

	// complete rotation
	err = svc.GetAuthServer().RotateCertAuthority(ctx, auth.RotateRequest{
		TargetPhase: types.RotationPhaseStandby,
		Mode:        types.RotationModeManual,
	})
	require.NoError(t, err)

	// wait until service reloaded
	t.Log("Waiting for service reload.")
	svc, err = waitForReload(serviceC, svc)
	require.NoError(t, err)
	t.Log("Service reload completed, waiting for phase.")

	waitForPhase(types.RotationPhaseStandby)
	t.Log("Phase completed.")

	// new client still works
	err = runAndMatch(clt, 8, []string{"echo", "hello world"}, ".*hello world.*")
	require.NoError(t, err)

	t.Log("Service reloaded. Rotation has completed. Shutting down service.")

	// shut down the service
	cancel()
	// close the service without waiting for the connections to drain
	require.NoError(t, svc.Close())

	select {
	case err := <-runErrCh:
		require.NoError(t, err)
	case <-time.After(20 * time.Second):
		t.Fatalf("failed to shut down the server")
	}
}

// rotationConfig sets up default config used for CA rotation tests
func (s *integrationTestSuite) rotationConfig(disableWebService bool) *service.Config {
	tconf := s.defaultServiceConfig()
	tconf.SSH.Enabled = true
	tconf.Proxy.DisableWebService = disableWebService
	tconf.Proxy.DisableWebInterface = true
	tconf.Proxy.DisableDatabaseProxy = true
	tconf.Proxy.DisableALPNSNIListener = true
	tconf.PollingPeriod = time.Second
	tconf.ClientTimeout = time.Second
	tconf.ShutdownTimeout = 2 * tconf.ClientTimeout
	tconf.MaxRetryPeriod = time.Second
	return tconf
}

// waitForProcessEvent waits for process event to occur or timeout
func waitForProcessEvent(svc *service.TeleportProcess, event string, timeout time.Duration) error {
	eventC := make(chan service.Event, 1)
	svc.WaitForEvent(context.TODO(), event, eventC)
	select {
	case <-eventC:
		return nil
	case <-time.After(timeout):
		return trace.BadParameter("timeout waiting for service to broadcast event %v", event)
	}
}

// waitForProcessStart is waiting for the process to start
func waitForProcessStart(serviceC chan *service.TeleportProcess) (*service.TeleportProcess, error) {
	var svc *service.TeleportProcess
	select {
	case svc = <-serviceC:
	case <-time.After(1 * time.Minute):
		dumpGoroutineProfile()
		return nil, trace.BadParameter("timeout waiting for service to start")
	}
	return svc, nil
}

// waitForReload waits for multiple events to happen:
//
// 1. new service to be created and started
// 2. old service, if present to shut down
//
// this helper function allows to serialize tests for reloads.
func waitForReload(serviceC chan *service.TeleportProcess, old *service.TeleportProcess) (*service.TeleportProcess, error) {
	var svc *service.TeleportProcess
	select {
	case svc = <-serviceC:
	case <-time.After(1 * time.Minute):
		dumpGoroutineProfile()
		return nil, trace.BadParameter("timeout waiting for service to start")
	}

	eventC := make(chan service.Event, 1)
	svc.WaitForEvent(context.TODO(), service.TeleportReadyEvent, eventC)
	select {
	case <-eventC:

	case <-time.After(20 * time.Second):
		dumpGoroutineProfile()
		return nil, trace.BadParameter("timeout waiting for service to broadcast ready status")
	}

	// if old service is present, wait for it to complete shut down procedure
	if old != nil {
		ctx, cancel := context.WithCancel(context.TODO())
		go func() {
			defer cancel()
			old.Supervisor.Wait()
		}()
		select {
		case <-ctx.Done():
		case <-time.After(1 * time.Minute):
			dumpGoroutineProfile()
			return nil, trace.BadParameter("timeout waiting for old service to stop")
		}
	}
	return svc, nil
}

// runAndMatch runs command and makes sure it matches the pattern
func runAndMatch(tc *client.TeleportClient, attempts int, command []string, pattern string) error {
	output := &bytes.Buffer{}
	tc.Stdout = output
	var err error
	for i := 0; i < attempts; i++ {
		err = tc.SSH(context.TODO(), command, false)
		if err != nil {
			time.Sleep(500 * time.Millisecond)
			continue
		}
		out := output.String()
		out = replaceNewlines(out)
		matched, _ := regexp.MatchString(pattern, out)
		if matched {
			return nil
		}
		err = trace.CompareFailed("output %q did not match pattern %q", out, pattern)
		time.Sleep(500 * time.Millisecond)
	}
	return err
}

// TestWindowChange checks if custom Teleport window change requests are sent
// when the server side PTY changes its size.
func testWindowChange(t *testing.T, suite *integrationTestSuite) {
	ctx := context.Background()
	tr := utils.NewTracer(utils.ThisFunction()).Start()
	defer tr.Stop()

	teleport := suite.newTeleport(t, nil, true)
	defer teleport.StopAll()

	site := teleport.GetSiteAPI(helpers.Site)
	require.NotNil(t, site)

	personA := NewTerminal(250)
	personB := NewTerminal(250)

	// openSession will open a new session on a server.
	openSession := func() {
		cl, err := teleport.NewClient(helpers.ClientConfig{
			Login:   suite.Me.Username,
			Cluster: helpers.Site,
			Host:    Host,
			Port:    helpers.Port(t, teleport.SSH),
		})
		require.NoError(t, err)

		cl.Stdout = personA
		cl.Stdin = personA

		err = cl.SSH(context.TODO(), []string{}, false)
		if !isSSHError(err) {
			require.NoError(t, err)
		}
	}

	// joinSession will join the existing session on a server.
	joinSession := func() {
		// wait until the session is ready
		sess := waitForSessionToBeEstablished(ctx, t, site)
		sid := sess.GetSessionID()

		cl, err := teleport.NewClient(helpers.ClientConfig{
			Login:   suite.Me.Username,
			Cluster: helpers.Site,
			Host:    Host,
			Port:    helpers.Port(t, teleport.SSH),
		})
		require.NoError(t, err)

		cl.Stdout = personB
		cl.Stdin = personB

		// Change the size of the window immediately after it is created.
		cl.OnShellCreated = func(s *ssh.Session, c *tracessh.Client, terminal io.ReadWriteCloser) (exit bool, err error) {
			err = s.WindowChange(48, 160)
			if err != nil {
				return true, trace.Wrap(err)
			}
			return false, nil
		}

		for i := 0; i < 10; i++ {
			err = cl.Join(context.TODO(), types.SessionPeerMode, apidefaults.Namespace, session.ID(sid), personB)
			if err == nil || isSSHError(err) {
				err = nil
				break
			}
		}

		require.NoError(t, err)
	}

	// waitForOutput checks that the output of the passed in terminal contains
	// one of the strings in `outputs` until some timeout has occurred.
	waitForOutput := func(t *Terminal, outputs ...string) error {
		tickerCh := time.Tick(500 * time.Millisecond)
		timeoutCh := time.After(30 * time.Second)
		for {
			select {
			case <-tickerCh:
				out := t.Output(5000)
				for _, s := range outputs {
					if strings.Contains(out, s) {
						return nil
					}
				}
			case <-timeoutCh:
				dumpGoroutineProfile()
				return trace.BadParameter("timed out waiting for output, last output: %q doesn't contain any of the expected substrings: %q", t.Output(5000), outputs)
			}
		}
	}

	// Open session, the initial size will be 80x24.
	go openSession()

	// Use the "printf" command to print the terminal size on the screen and
	// make sure it is 80x25.
	personA.Type("\atput cols; tput lines\n\r\a")
	err := waitForOutput(personA, "80\r\n25", "80\n\r25", "80\n25")
	require.NoError(t, err)

	// As soon as person B joins the session, the terminal is resized to 160x48.
	// Have another user join the session. As soon as the second shell is
	// created, the window is resized to 160x48 (see joinSession implementation).
	go joinSession()

	// Use the "printf" command to print the window size again and make sure it's
	// 160x48.
	personA.Type("\atput cols; tput lines\n\r\a")
	err = waitForOutput(personA, "160\r\n48", "160\n\r48", "160\n48")
	require.NoError(t, err)

	// Close the session.
	personA.Type("\aexit\r\n\a")
}

// testList checks that the list of servers returned is identity aware.
func testList(t *testing.T, suite *integrationTestSuite) {
	ctx := context.Background()

	tr := utils.NewTracer(utils.ThisFunction()).Start()
	defer tr.Stop()

	// Create and start a Teleport cluster with auth, proxy, and node.
	makeConfig := func() (*testing.T, []string, []*helpers.InstanceSecrets, *service.Config) {
		recConfig, err := types.NewSessionRecordingConfigFromConfigFile(types.SessionRecordingConfigSpecV2{
			Mode: types.RecordOff,
		})
		require.NoError(t, err)

		tconf := suite.defaultServiceConfig()
		tconf.Hostname = "server-01"
		tconf.Auth.Enabled = true
		tconf.Auth.SessionRecordingConfig = recConfig
		tconf.Proxy.Enabled = true
		tconf.Proxy.DisableWebService = true
		tconf.Proxy.DisableWebInterface = true
		tconf.SSH.Enabled = true
		tconf.SSH.Labels = map[string]string{
			"role": "worker",
		}

		return t, nil, nil, tconf
	}
	teleport := suite.NewTeleportWithConfig(makeConfig())
	defer teleport.StopAll()

	// Create and start a Teleport node.
	nodeSSHPort := helpers.NewPortValue()
	nodeConfig := func() *service.Config {
		tconf := suite.defaultServiceConfig()
		tconf.Hostname = "server-02"
		tconf.SSH.Enabled = true
		tconf.SSH.Addr.Addr = net.JoinHostPort(teleport.Hostname, fmt.Sprintf("%v", nodeSSHPort))
		tconf.SSH.Labels = map[string]string{
			"role": "database",
		}

		return tconf
	}
	_, err := teleport.StartNode(nodeConfig())
	require.NoError(t, err)

	// Get an auth client to the cluster.
	clt := teleport.GetSiteAPI(helpers.Site)
	require.NotNil(t, clt)

	// Wait 10 seconds for both nodes to show up to make sure they both have
	// registered themselves.
	waitForNodes := func(clt auth.ClientI, count int) error {
		tickCh := time.Tick(500 * time.Millisecond)
		stopCh := time.After(10 * time.Second)
		for {
			select {
			case <-tickCh:
				nodesInCluster, err := clt.GetNodes(ctx, apidefaults.Namespace)
				if err != nil && !trace.IsNotFound(err) {
					return trace.Wrap(err)
				}
				if got, want := len(nodesInCluster), count; got == want {
					return nil
				}
			case <-stopCh:
				return trace.BadParameter("waited 10s, did find %v nodes", count)
			}
		}
	}
	err = waitForNodes(clt, 2)
	require.NoError(t, err)

	tests := []struct {
		inRoleName string
		inLabels   types.Labels
		inLogin    string
		outNodes   []string
	}{
		// 0 - Role has label "role:worker", only server-01 is returned.
		{
			inRoleName: "worker-only",
			inLogin:    "foo",
			inLabels:   types.Labels{"role": []string{"worker"}},
			outNodes:   []string{"server-01"},
		},
		// 1 - Role has label "role:database", only server-02 is returned.
		{
			inRoleName: "database-only",
			inLogin:    "bar",
			inLabels:   types.Labels{"role": []string{"database"}},
			outNodes:   []string{"server-02"},
		},
		// 2 - Role has wildcard label, all nodes are returned server-01 and server-2.
		{
			inRoleName: "worker-and-database",
			inLogin:    "baz",
			inLabels:   types.Labels{types.Wildcard: []string{types.Wildcard}},
			outNodes:   []string{"server-01", "server-02"},
		},
	}

	for _, tt := range tests {
		t.Run(tt.inRoleName, func(t *testing.T) {
			// Create role with logins and labels for this test.
			role, err := types.NewRoleV3(tt.inRoleName, types.RoleSpecV5{
				Allow: types.RoleConditions{
					Logins:     []string{tt.inLogin},
					NodeLabels: tt.inLabels,
				},
			})
			require.NoError(t, err)

			// Create user, role, and generate credentials.
			err = helpers.SetupUser(teleport.Process, tt.inLogin, []types.Role{role})
			require.NoError(t, err)
			initialCreds, err := helpers.GenerateUserCreds(helpers.UserCredsRequest{Process: teleport.Process, Username: tt.inLogin})
			require.NoError(t, err)

			// Create a Teleport client.
			cfg := helpers.ClientConfig{
				Login:   tt.inLogin,
				Cluster: helpers.Site,
				Port:    helpers.Port(t, teleport.SSH),
			}
			userClt, err := teleport.NewClientWithCreds(cfg, *initialCreds)
			require.NoError(t, err)

			// Get list of nodes and check that the returned nodes match the
			// expected nodes.
			nodes, err := userClt.ListNodesWithFilters(context.Background())
			require.NoError(t, err)
			for _, node := range nodes {
				ok := apiutils.SliceContainsStr(tt.outNodes, node.GetHostname())
				if !ok {
					t.Fatalf("Got nodes: %v, want: %v.", nodes, tt.outNodes)
				}
			}
		})
	}
}

// TestCmdLabels verifies the behavior of running commands via labels
// with a mixture of regular and reversetunnel nodes.
func testCmdLabels(t *testing.T, suite *integrationTestSuite) {
	tr := utils.NewTracer(utils.ThisFunction()).Start()
	defer tr.Stop()

	// InsecureDevMode needed for IoT node handshake
	lib.SetInsecureDevMode(true)
	defer lib.SetInsecureDevMode(false)

	// Create and start a Teleport cluster with auth, proxy, and node.
	makeConfig := func() *service.Config {
		recConfig, err := types.NewSessionRecordingConfigFromConfigFile(types.SessionRecordingConfigSpecV2{
			Mode: types.RecordOff,
		})
		require.NoError(t, err)

		tconf := suite.defaultServiceConfig()
		tconf.Hostname = "server-01"
		tconf.Auth.Enabled = true
		tconf.Auth.SessionRecordingConfig = recConfig
		tconf.Proxy.Enabled = true
		tconf.Proxy.DisableWebService = false
		tconf.Proxy.DisableWebInterface = true
		tconf.SSH.Enabled = true
		tconf.SSH.Labels = map[string]string{
			"role": "worker",
			"spam": "eggs",
		}

		return tconf
	}
	teleport := suite.NewTeleportWithConfig(t, nil, nil, makeConfig())
	defer teleport.StopAll()

	// Create and start a reversetunnel node.
	nodeConfig := func() *service.Config {
		tconf := suite.defaultServiceConfig()
		tconf.Hostname = "server-02"
		tconf.SSH.Enabled = true
		tconf.SSH.Labels = map[string]string{
			"role": "database",
			"spam": "eggs",
		}

		return tconf
	}
	_, err := teleport.StartReverseTunnelNode(nodeConfig())
	require.NoError(t, err)

	// test label patterns that match both nodes, and each
	// node individually.
	tts := []struct {
		desc    string
		command []string
		labels  map[string]string
		expect  string
	}{
		{
			desc:    "Both",
			command: []string{"echo", "two"},
			labels:  map[string]string{"spam": "eggs"},
			expect:  "two\ntwo\n",
		},
		{
			desc:    "Worker only",
			command: []string{"echo", "worker"},
			labels:  map[string]string{"role": "worker"},
			expect:  "worker\n",
		},
		{
			desc:    "Database only",
			command: []string{"echo", "database"},
			labels:  map[string]string{"role": "database"},
			expect:  "database\n",
		},
	}

	for _, tt := range tts {
		t.Run(tt.desc, func(t *testing.T) {
			cfg := helpers.ClientConfig{
				Login:   suite.Me.Username,
				Cluster: helpers.Site,
				Labels:  tt.labels,
			}

			output, err := runCommand(t, teleport, tt.command, cfg, 1)
			require.NoError(t, err)
			require.Equal(t, tt.expect, output)
		})
	}
}

// TestDataTransfer makes sure that a "session.data" event is emitted at the
// end of a session that matches the amount of data that was transferred.
func testDataTransfer(t *testing.T, suite *integrationTestSuite) {
	tr := utils.NewTracer(utils.ThisFunction()).Start()
	defer tr.Stop()

	KB := 1024
	MB := 1048576

	// Create a Teleport cluster.
	main := suite.newTeleport(t, nil, true)
	defer main.StopAll()

	// Create a client to the above Teleport cluster.
	clientConfig := helpers.ClientConfig{
		Login:   suite.Me.Username,
		Cluster: helpers.Site,
		Host:    Host,
		Port:    helpers.Port(t, main.SSH),
	}

	// Write 1 MB to stdout.
	command := []string{"dd", "if=/dev/zero", "bs=1024", "count=1024"}
	output, err := runCommand(t, main, command, clientConfig, 1)
	require.NoError(t, err)

	// Make sure exactly 1 MB was written to output.
	require.Len(t, output, MB)

	// Make sure the session.data event was emitted to the audit log.
	eventFields, err := findEventInLog(main, events.SessionDataEvent)
	require.NoError(t, err)

	// Make sure the audit event shows that 1 MB was written to the output.
	require.Greater(t, eventFields.GetInt(events.DataReceived), MB)
	require.Greater(t, eventFields.GetInt(events.DataTransmitted), KB)
}

func testBPFInteractive(t *testing.T, suite *integrationTestSuite) {
	tr := utils.NewTracer(utils.ThisFunction()).Start()
	defer tr.Stop()

	// Check if BPF tests can be run on this host.
	err := canTestBPF()
	if err != nil {
		t.Skipf("Tests for BPF functionality can not be run: %v.", err)
		return
	}

	lsPath, err := exec.LookPath("ls")
	require.NoError(t, err)

	tests := []struct {
		desc               string
		inSessionRecording string
		inBPFEnabled       bool
		outFound           bool
	}{
		// For session recorded at the node, enhanced events should be found.
		{
			desc:               "Enabled and Recorded At Node",
			inSessionRecording: types.RecordAtNode,
			inBPFEnabled:       true,
			outFound:           true,
		},
		// For session recorded at the node, but BPF is turned off, no events
		// should be found.
		{
			desc:               "Disabled and Recorded At Node",
			inSessionRecording: types.RecordAtNode,
			inBPFEnabled:       false,
			outFound:           false,
		},
		// For session recorded at the proxy, enhanced events should not be found.
		// BPF turned off simulates an OpenSSH node.
		{
			desc:               "Disabled and Recorded At Proxy",
			inSessionRecording: types.RecordAtProxy,
			inBPFEnabled:       false,
			outFound:           false,
		},
	}
	for _, tt := range tests {
		t.Run(tt.desc, func(t *testing.T) {
			// Create temporary directory where cgroup2 hierarchy will be mounted.
			dir := t.TempDir()

			// Create and start a Teleport cluster.
			makeConfig := func() (*testing.T, []string, []*helpers.InstanceSecrets, *service.Config) {
				recConfig, err := types.NewSessionRecordingConfigFromConfigFile(types.SessionRecordingConfigSpecV2{
					Mode: tt.inSessionRecording,
				})
				require.NoError(t, err)

				// Create default config.
				tconf := suite.defaultServiceConfig()

				// Configure Auth.
				tconf.Auth.Preference.SetSecondFactor("off")
				tconf.Auth.Enabled = true
				tconf.Auth.SessionRecordingConfig = recConfig

				// Configure Proxy.
				tconf.Proxy.Enabled = true
				tconf.Proxy.DisableWebService = false
				tconf.Proxy.DisableWebInterface = true

				// Configure Node. If session are being recorded at the proxy, don't enable
				// BPF to simulate an OpenSSH node.
				tconf.SSH.Enabled = true
				if tt.inBPFEnabled {
					tconf.SSH.BPF.Enabled = true
					tconf.SSH.BPF.CgroupPath = dir
				}
				return t, nil, nil, tconf
			}
			main := suite.NewTeleportWithConfig(makeConfig())
			defer main.StopAll()

			// Create a client terminal and context to signal when the client is done
			// with the terminal.
			term := NewTerminal(250)
			doneContext, doneCancel := context.WithCancel(context.Background())

			func() {
				client, err := main.NewClient(helpers.ClientConfig{
					Login:   suite.Me.Username,
					Cluster: helpers.Site,
					Host:    Host,
					Port:    helpers.Port(t, main.SSH),
				})
				require.NoError(t, err)

				// Connect terminal to std{in,out} of client.
				client.Stdout = term
				client.Stdin = term

				// "Type" a command into the terminal.
				term.Type(fmt.Sprintf("\a%v\n\r\aexit\n\r\a", lsPath))
				err = client.SSH(context.TODO(), []string{}, false)
				require.NoError(t, err)

				// Signal that the client has finished the interactive session.
				doneCancel()
			}()

			// Wait 10 seconds for the client to finish up the interactive session.
			select {
			case <-time.After(10 * time.Second):
				t.Fatalf("Timed out waiting for client to finish interactive session.")
			case <-doneContext.Done():
			}

			// Enhanced events should show up for session recorded at the node but not
			// at the proxy.
			if tt.outFound {
				_, err = findCommandEventInLog(main, events.SessionCommandEvent, lsPath)
				require.NoError(t, err)
			} else {
				_, err = findCommandEventInLog(main, events.SessionCommandEvent, lsPath)
				require.Error(t, err)
			}
		})
	}
}

func testBPFExec(t *testing.T, suite *integrationTestSuite) {
	tr := utils.NewTracer(utils.ThisFunction()).Start()
	defer tr.Stop()

	// Check if BPF tests can be run on this host.
	err := canTestBPF()
	if err != nil {
		t.Skipf("Tests for BPF functionality can not be run: %v.", err)
		return
	}

	lsPath, err := exec.LookPath("ls")
	require.NoError(t, err)

	tests := []struct {
		desc               string
		inSessionRecording string
		inBPFEnabled       bool
		outFound           bool
	}{
		// For session recorded at the node, enhanced events should be found.
		{
			desc:               "Enabled and recorded at node",
			inSessionRecording: types.RecordAtNode,
			inBPFEnabled:       true,
			outFound:           true,
		},
		// For session recorded at the node, but BPF is turned off, no events
		// should be found.
		{
			desc:               "Disabled and recorded at node",
			inSessionRecording: types.RecordAtNode,
			inBPFEnabled:       false,
			outFound:           false,
		},
		// For session recorded at the proxy, enhanced events should not be found.
		// BPF turned off simulates an OpenSSH node.
		{
			desc:               "Disabled and recorded at proxy",
			inSessionRecording: types.RecordAtProxy,
			inBPFEnabled:       false,
			outFound:           false,
		},
	}
	for _, tt := range tests {
		t.Run(tt.desc, func(t *testing.T) {
			// Create temporary directory where cgroup2 hierarchy will be mounted.
			dir := t.TempDir()

			// Create and start a Teleport cluster.
			makeConfig := func() (*testing.T, []string, []*helpers.InstanceSecrets, *service.Config) {
				recConfig, err := types.NewSessionRecordingConfigFromConfigFile(types.SessionRecordingConfigSpecV2{
					Mode: tt.inSessionRecording,
				})
				require.NoError(t, err)

				// Create default config.
				tconf := suite.defaultServiceConfig()

				// Configure Auth.
				tconf.Auth.Preference.SetSecondFactor("off")
				tconf.Auth.Enabled = true
				tconf.Auth.SessionRecordingConfig = recConfig

				// Configure Proxy.
				tconf.Proxy.Enabled = true
				tconf.Proxy.DisableWebService = false
				tconf.Proxy.DisableWebInterface = true

				// Configure Node. If session are being recorded at the proxy, don't enable
				// BPF to simulate an OpenSSH node.
				tconf.SSH.Enabled = true
				if tt.inBPFEnabled {
					tconf.SSH.BPF.Enabled = true
					tconf.SSH.BPF.CgroupPath = dir
				}
				return t, nil, nil, tconf
			}
			main := suite.NewTeleportWithConfig(makeConfig())
			defer main.StopAll()

			// Create a client to the above Teleport cluster.
			clientConfig := helpers.ClientConfig{
				Login:   suite.Me.Username,
				Cluster: helpers.Site,
				Host:    Host,
				Port:    helpers.Port(t, main.SSH),
			}

			// Run exec command.
			_, err = runCommand(t, main, []string{lsPath}, clientConfig, 1)
			require.NoError(t, err)

			// Enhanced events should show up for session recorded at the node but not
			// at the proxy.
			if tt.outFound {
				_, err = findCommandEventInLog(main, events.SessionCommandEvent, lsPath)
				require.NoError(t, err)
			} else {
				_, err = findCommandEventInLog(main, events.SessionCommandEvent, lsPath)
				require.Error(t, err)
			}
		})
	}
}

func testSSHExitCode(t *testing.T, suite *integrationTestSuite) {
	lsPath, err := exec.LookPath("ls")
	require.NoError(t, err)

	tests := []struct {
		desc           string
		command        []string
		input          string
		interactive    bool
		errorAssertion require.ErrorAssertionFunc
		statusCode     int
	}{
		// A successful noninteractive session should have a zero status code
		{
			desc:           "Run Command and Exit Successfully",
			command:        []string{lsPath},
			interactive:    false,
			errorAssertion: require.NoError,
		},
		// A failed noninteractive session should have a non-zero status code
		{
			desc:           "Run Command and Fail With Code 2",
			command:        []string{"exit 2"},
			interactive:    false,
			errorAssertion: require.Error,
			statusCode:     2,
		},
		// A failed interactive session should have a non-zero status code
		{
			desc:           "Run Command Interactively and Fail With Code 2",
			command:        []string{"exit 2"},
			interactive:    true,
			errorAssertion: require.Error,
			statusCode:     2,
		},
		// A failed interactive session should have a non-zero status code
		{
			desc:           "Interactively Fail With Code 3",
			input:          "exit 3\n\r",
			interactive:    true,
			errorAssertion: require.Error,
			statusCode:     3,
		},
		// A failed interactive session should have a non-zero status code
		{
			desc:           "Interactively Fail With Code 3",
			input:          fmt.Sprintf("%v\n\rexit 3\n\r", lsPath),
			interactive:    true,
			errorAssertion: require.Error,
			statusCode:     3,
		},
		// A successful interactive session should have a zero status code
		{
			desc:           "Interactively Run Command and Exit Successfully",
			input:          fmt.Sprintf("%v\n\rexit\n\r", lsPath),
			interactive:    true,
			errorAssertion: require.NoError,
		},
		// A successful interactive session should have a zero status code
		{
			desc:           "Interactively Exit",
			input:          "exit\n\r",
			interactive:    true,
			errorAssertion: require.NoError,
		},
	}

	for _, tt := range tests {
		t.Run(tt.desc, func(t *testing.T) {
			// Create and start a Teleport cluster.
			makeConfig := func() (*testing.T, []string, []*helpers.InstanceSecrets, *service.Config) {
				// Create default config.
				tconf := suite.defaultServiceConfig()

				// Configure Auth.
				tconf.Auth.Preference.SetSecondFactor("off")
				tconf.Auth.Enabled = true
				tconf.Auth.NoAudit = true

				// Configure Proxy.
				tconf.Proxy.Enabled = true
				tconf.Proxy.DisableWebService = false
				tconf.Proxy.DisableWebInterface = true

				// Configure Node.
				tconf.SSH.Enabled = true
				return t, nil, nil, tconf
			}
			main := suite.NewTeleportWithConfig(makeConfig())
			t.Cleanup(func() { main.StopAll() })

			// context to signal when the client is done with the terminal.
			doneContext, doneCancel := context.WithTimeout(context.Background(), time.Second*10)
			defer doneCancel()

			cli, err := main.NewClient(helpers.ClientConfig{
				Login:       suite.Me.Username,
				Cluster:     helpers.Site,
				Host:        Host,
				Port:        helpers.Port(t, main.SSH),
				Interactive: tt.interactive,
			})
			require.NoError(t, err)

			if tt.interactive {
				// Create a new terminal and connect it to std{in,out} of client.
				term := NewTerminal(250)
				cli.Stdout = term
				cli.Stdin = term
				term.Type(tt.input)
			}

			// run the ssh command
			err = cli.SSH(doneContext, tt.command, false)
			tt.errorAssertion(t, err)

			// check that the exit code of the session matches the expected one
			if err != nil {
				var exitError *ssh.ExitError
				require.ErrorAs(t, trace.Unwrap(err), &exitError)
				require.Equal(t, tt.statusCode, exitError.ExitStatus())
			}
		})
	}
}

// testBPFSessionDifferentiation verifies that the bpf package can
// differentiate events from two different sessions. This test in turn also
// verifies the cgroup package.
func testBPFSessionDifferentiation(t *testing.T, suite *integrationTestSuite) {
	tr := utils.NewTracer(utils.ThisFunction()).Start()
	defer tr.Stop()

	// Check if BPF tests can be run on this host.
	err := canTestBPF()
	if err != nil {
		t.Skipf("Tests for BPF functionality can not be run: %v.", err)
		return
	}

	lsPath, err := exec.LookPath("ls")
	require.NoError(t, err)

	// Create temporary directory where cgroup2 hierarchy will be mounted.
	dir := t.TempDir()

	// Create and start a Teleport cluster.
	makeConfig := func() (*testing.T, []string, []*helpers.InstanceSecrets, *service.Config) {
		recConfig, err := types.NewSessionRecordingConfigFromConfigFile(types.SessionRecordingConfigSpecV2{
			Mode: types.RecordAtNode,
		})
		require.NoError(t, err)

		// Create default config.
		tconf := suite.defaultServiceConfig()

		// Configure Auth.
		tconf.Auth.Preference.SetSecondFactor("off")
		tconf.Auth.Enabled = true
		tconf.Auth.SessionRecordingConfig = recConfig

		// Configure Proxy.
		tconf.Proxy.Enabled = true
		tconf.Proxy.DisableWebService = false
		tconf.Proxy.DisableWebInterface = true

		// Configure Node. If session are being recorded at the proxy, don't enable
		// BPF to simulate an OpenSSH node.
		tconf.SSH.Enabled = true
		tconf.SSH.BPF.Enabled = true
		tconf.SSH.BPF.CgroupPath = dir
		return t, nil, nil, tconf
	}
	main := suite.NewTeleportWithConfig(makeConfig())
	defer main.StopAll()

	// Create two client terminals and channel to signal when the clients are
	// done with the terminals.
	termA := NewTerminal(250)
	termB := NewTerminal(250)
	doneCh := make(chan bool, 2)

	// Open a terminal and type "ls" into both and exit.
	writeTerm := func(term *Terminal) {
		client, err := main.NewClient(helpers.ClientConfig{
			Login:   suite.Me.Username,
			Cluster: helpers.Site,
			Host:    Host,
			Port:    helpers.Port(t, main.SSH),
		})
		if err != nil {
			t.Errorf("Failed to create client: %v.", err)
		}

		// Connect terminal to std{in,out} of client.
		client.Stdout = term
		client.Stdin = term

		// "Type" a command into the terminal.
		term.Type(fmt.Sprintf("\a%v\n\r\aexit\n\r\a", lsPath))
		err = client.SSH(context.Background(), []string{}, false)
		if err != nil {
			t.Errorf("Failed to start SSH session: %v.", err)
		}

		// Signal that the client has finished the interactive session.
		doneCh <- true
	}

	// It's possible to run this test sequentially but it should
	// be run in parallel to amortize the time since the two tasks can be run in parallel.
	//
	// This is also important because it ensures the tests faults if some part of the SSH code
	// hangs unexpectedly instead of timing out silently.
	go writeTerm(termA)
	go writeTerm(termB)

	// Wait 10 seconds for both events to arrive, otherwise timeout.
	timeout := time.After(10 * time.Second)
	gotEvents := 0
	for {
		select {
		case <-doneCh:
			gotEvents++
		case <-timeout:
			require.FailNow(t, "Timed out waiting for client to finish interactive session.")
		}
		if gotEvents == 2 {
			break
		}
	}

	// Try to find two command events from different sessions. Timeout after
	// 10 seconds.
	for i := 0; i < 10; i++ {
		sessionIDs := map[string]bool{}

		eventFields, err := eventsInLog(main.Config.DataDir+"/log/events.log", events.SessionCommandEvent)
		if err != nil {
			time.Sleep(1 * time.Second)
			continue
		}

		for _, fields := range eventFields {
			if fields.GetString(events.EventType) == events.SessionCommandEvent &&
				fields.GetString(events.Path) == lsPath {
				sessionIDs[fields.GetString(events.SessionEventID)] = true
			}
		}

		// If two command events for "ls" from different sessions, return right
		// away, test was successful.
		if len(sessionIDs) == 2 {
			return
		}
		time.Sleep(1 * time.Second)
	}
	require.Fail(t, "Failed to find command events from two different sessions.")
}

// testExecEvents tests if exec events were emitted with and without PTY allocated
func testExecEvents(t *testing.T, suite *integrationTestSuite) {
	tr := utils.NewTracer(utils.ThisFunction()).Start()
	defer tr.Stop()

	lsPath, err := exec.LookPath("ls")
	require.NoError(t, err)

	// Creates new teleport cluster
	main := suite.newTeleport(t, nil, true)
	defer main.StopAll()

	execTests := []struct {
		name          string
		isInteractive bool
		outCommand    string
	}{
		{
			name:          "PTY allocated",
			isInteractive: true,
			outCommand:    lsPath,
		},
		{
			name:          "PTY not allocated",
			isInteractive: false,
			outCommand:    lsPath,
		},
	}

	for _, tt := range execTests {
		t.Run(tt.name, func(t *testing.T) {
			// Create client for each test in grid tests
			clientConfig := helpers.ClientConfig{
				Login:       suite.Me.Username,
				Cluster:     helpers.Site,
				Host:        Host,
				Port:        helpers.Port(t, main.SSH),
				Interactive: tt.isInteractive,
			}
			_, err := runCommand(t, main, []string{lsPath}, clientConfig, 1)
			require.NoError(t, err)

			// Make sure the exec event was emitted to the audit log.
			eventFields, err := findEventInLog(main, events.ExecEvent)
			require.NoError(t, err)
			require.Equal(t, events.ExecCode, eventFields.GetCode())
			require.Equal(t, tt.outCommand, eventFields.GetString(events.ExecEventCommand))
		})
	}
}

func testSessionStartContainsAccessRequest(t *testing.T, suite *integrationTestSuite) {
	accessRequestsKey := "access_requests"
	requestedRoleName := "requested-role"
	userRoleName := "user-role"

	tr := utils.NewTracer(utils.ThisFunction()).Start()
	defer tr.Stop()

	lsPath, err := exec.LookPath("ls")
	require.NoError(t, err)

	// Creates new teleport cluster
	main := suite.newTeleport(t, nil, true)
	defer main.StopAll()

	ctx := context.Background()
	// Get auth server
	authServer := main.Process.GetAuthServer()

	// Create new request role
	requestedRole, err := types.NewRoleV3(requestedRoleName, types.RoleSpecV5{
		Options: types.RoleOptions{},
		Allow:   types.RoleConditions{},
	})
	require.NoError(t, err)

	err = authServer.UpsertRole(ctx, requestedRole)
	require.NoError(t, err)

	// Create user role with ability to request role
	userRole, err := types.NewRoleV3(userRoleName, types.RoleSpecV5{
		Options: types.RoleOptions{},
		Allow: types.RoleConditions{
			Logins: []string{
				suite.Me.Username,
			},
			Request: &types.AccessRequestConditions{
				Roles: []string{requestedRoleName},
			},
		},
	})
	require.NoError(t, err)

	err = authServer.UpsertRole(ctx, userRole)
	require.NoError(t, err)

	user, err := types.NewUser(suite.Me.Username)
	user.AddRole(userRole.GetName())
	require.NoError(t, err)

	watcher, err := authServer.NewWatcher(ctx, types.Watch{
		Kinds: []types.WatchKind{
			{Kind: types.KindUser},
			{Kind: types.KindAccessRequest},
		},
	})
	require.NoError(t, err)
	defer watcher.Close()

	select {
	case <-time.After(time.Second * 30):
		t.Fatalf("Timeout waiting for event.")
	case event := <-watcher.Events():
		if event.Type != types.OpInit {
			t.Fatalf("Unexpected event type.")
		}
		require.Equal(t, event.Type, types.OpInit)
	case <-watcher.Done():
		t.Fatal(watcher.Error())
	}

	// Update user
	err = authServer.UpsertUser(user)
	require.NoError(t, err)

	WaitForResource(t, watcher, user.GetKind(), user.GetName())

	req, err := services.NewAccessRequest(suite.Me.Username, requestedRole.GetMetadata().Name)
	require.NoError(t, err)

	accessRequestID := req.GetName()

	err = authServer.CreateAccessRequest(context.TODO(), req)
	require.NoError(t, err)

	err = authServer.SetAccessRequestState(context.TODO(), types.AccessRequestUpdate{
		RequestID: accessRequestID,
		State:     types.RequestState_APPROVED,
	})
	require.NoError(t, err)

	WaitForResource(t, watcher, req.GetKind(), req.GetName())

	clientConfig := helpers.ClientConfig{
		Login:       suite.Me.Username,
		Cluster:     helpers.Site,
		Host:        Host,
		Port:        helpers.Port(t, main.SSH),
		Interactive: false,
	}
	clientReissueParams := client.ReissueParams{
		AccessRequests: []string{accessRequestID},
	}
	err = runCommandWithCertReissue(t, main, []string{lsPath}, clientReissueParams, client.CertCacheDrop, clientConfig)
	require.NoError(t, err)

	// Get session start event
	sessionStart, err := findEventInLog(main, events.SessionStartEvent)
	require.NoError(t, err)
	require.Equal(t, sessionStart.GetCode(), events.SessionStartCode)
	require.Equal(t, sessionStart.HasField(accessRequestsKey), true)

	val, found := sessionStart[accessRequestsKey]
	require.Equal(t, found, true)

	result := strings.Contains(fmt.Sprintf("%v", val), accessRequestID)
	require.Equal(t, result, true)
}

func WaitForResource(t *testing.T, watcher types.Watcher, kind, name string) {
	timeout := time.After(time.Second * 15)
	for {
		select {
		case <-timeout:
			t.Fatalf("Timeout waiting for event.")
		case event := <-watcher.Events():
			if event.Type != types.OpPut {
				continue
			}
			if event.Resource.GetKind() == kind && event.Resource.GetMetadata().Name == name {
				return
			}
		case <-watcher.Done():
			t.Fatalf("Watcher error %s.", watcher.Error())
		}
	}
}

// findEventInLog polls the event log looking for an event of a particular type.
func findEventInLog(t *helpers.TeleInstance, eventName string) (events.EventFields, error) {
	for i := 0; i < 10; i++ {
		eventFields, err := eventsInLog(t.Config.DataDir+"/log/events.log", eventName)
		if err != nil {
			time.Sleep(1 * time.Second)
			continue
		}

		for _, fields := range eventFields {
			eventType, ok := fields[events.EventType]
			if !ok {
				return nil, trace.BadParameter("not found")
			}
			if eventType == eventName {
				return fields, nil
			}
		}

		time.Sleep(250 * time.Millisecond)
	}
	return nil, trace.NotFound("event not found")
}

// findCommandEventInLog polls the event log looking for an event of a particular type.
func findCommandEventInLog(t *helpers.TeleInstance, eventName string, programName string) (events.EventFields, error) {
	for i := 0; i < 10; i++ {
		eventFields, err := eventsInLog(t.Config.DataDir+"/log/events.log", eventName)
		if err != nil {
			time.Sleep(1 * time.Second)
			continue
		}

		for _, fields := range eventFields {
			eventType, ok := fields[events.EventType]
			if !ok {
				continue
			}
			eventPath, ok := fields[events.Path]
			if !ok {
				continue
			}
			if eventType == eventName && eventPath == programName {
				return fields, nil
			}
		}

		time.Sleep(1 * time.Second)
	}
	return nil, trace.NotFound("event not found")
}

// eventsInLog returns all events in a log file.
func eventsInLog(path string, eventName string) ([]events.EventFields, error) {
	var ret []events.EventFields

	file, err := os.Open(path)
	if err != nil {
		return nil, trace.Wrap(err)
	}
	defer file.Close()

	scanner := bufio.NewScanner(file)
	for scanner.Scan() {
		var fields events.EventFields
		err = json.Unmarshal(scanner.Bytes(), &fields)
		if err != nil {
			return nil, trace.Wrap(err)
		}
		ret = append(ret, fields)
	}

	if len(ret) == 0 {
		return nil, trace.NotFound("event not found")
	}
	return ret, nil
}

// runCommandWithCertReissue runs an SSH command and generates certificates for the user
func runCommandWithCertReissue(t *testing.T, instance *helpers.TeleInstance, cmd []string, reissueParams client.ReissueParams, cachePolicy client.CertCachePolicy, cfg helpers.ClientConfig) error {
	tc, err := instance.NewClient(cfg)
	if err != nil {
		return trace.Wrap(err)
	}

	err = tc.ReissueUserCerts(context.Background(), cachePolicy, reissueParams)
	if err != nil {
		return trace.Wrap(err)
	}

	out := &bytes.Buffer{}
	tc.Stdout = out

	err = tc.SSH(context.TODO(), cmd, false)
	if err != nil {
		return trace.Wrap(err)
	}
	return nil
}

// runCommand is a shortcut for running SSH command, it creates a client
// connected to proxy of the passed in instance, runs the command, and returns
// the result. If multiple attempts are requested, a 250 millisecond delay is
// added between them before giving up.
func runCommand(t *testing.T, instance *helpers.TeleInstance, cmd []string, cfg helpers.ClientConfig, attempts int) (string, error) {
	tc, err := instance.NewClient(cfg)
	if err != nil {
		return "", trace.Wrap(err)
	}
	// since this helper is sometimes used for running commands on
	// multiple nodes concurrently, we use io.Pipe to protect our
	// output buffer from concurrent writes.
	read, write := io.Pipe()
	output := &bytes.Buffer{}
	doneC := make(chan struct{})
	go func() {
		io.Copy(output, read)
		close(doneC)
	}()
	tc.Stdout = write
	for i := 0; i < attempts; i++ {
		err = tc.SSH(context.TODO(), cmd, false)
		if err == nil {
			break
		}
		time.Sleep(1 * time.Second)
	}
	write.Close()
	if err != nil {
		return "", trace.Wrap(err)
	}
	<-doneC
	return output.String(), nil
}

type InstanceConfigOption func(t *testing.T, config *helpers.InstanceConfig)

func (s *integrationTestSuite) newNamedTeleportInstance(t *testing.T, clusterName string, opts ...InstanceConfigOption) *helpers.TeleInstance {
	cfg := helpers.InstanceConfig{
		ClusterName: clusterName,
		HostID:      helpers.HostID,
		NodeName:    Host,
		Priv:        s.Priv,
		Pub:         s.Pub,
		Log:         utils.WrapLogger(s.Log.WithField("cluster", clusterName)),
	}

	for _, opt := range opts {
		opt(t, &cfg)
	}

	if cfg.Listeners == nil {
		cfg.Listeners = helpers.StandardListenerSetupOn(cfg.NodeName)(t, &cfg.Fds)
	}

	return helpers.NewInstance(t, cfg)
}

func WithNodeName(nodeName string) InstanceConfigOption {
	return func(_ *testing.T, config *helpers.InstanceConfig) {
		config.NodeName = nodeName
	}
}

func WithListeners(setupFn helpers.InstanceListenerSetupFunc) InstanceConfigOption {
	return func(t *testing.T, config *helpers.InstanceConfig) {
		config.Listeners = setupFn(t, &config.Fds)
	}
}

func (s *integrationTestSuite) defaultServiceConfig() *service.Config {
	cfg := service.MakeDefaultConfig()
	cfg.Console = nil
	cfg.Log = s.Log
	cfg.CircuitBreakerConfig = breaker.NoopBreakerConfig()
	return cfg
}

// waitFor helper waits on a channel for up to the given timeout
func waitFor(c chan interface{}, timeout time.Duration) error {
	tick := time.Tick(timeout)
	select {
	case <-c:
		return nil
	case <-tick:
		return trace.LimitExceeded("timeout waiting for event")
	}
}

// hasPAMPolicy checks if the three policy files needed for tests exists. If
// they do it returns true, otherwise returns false.
func hasPAMPolicy() bool {
	pamPolicyFiles := []string{
		"/etc/pam.d/teleport-acct-failure",
		"/etc/pam.d/teleport-session-failure",
		"/etc/pam.d/teleport-success",
		"/etc/pam.d/teleport-custom-env",
	}

	for _, fileName := range pamPolicyFiles {
		_, err := os.Stat(fileName)
		if os.IsNotExist(err) {
			return false
		}
	}

	return true
}

// isRoot returns a boolean if the test is being run as root or not.
func isRoot() bool {
	return os.Geteuid() == 0
}

// canTestBPF runs checks to determine whether BPF tests will run or not.
// Tests for this package must be run as root.
func canTestBPF() error {
	if !isRoot() {
		return trace.BadParameter("not root")
	}

	err := bpf.IsHostCompatible()
	if err != nil {
		return trace.Wrap(err)
	}

	return nil
}

func dumpGoroutineProfile() {
	pprof.Lookup("goroutine").WriteTo(os.Stderr, 2)
}

// TestWebProxyInsecure makes sure that proxy endpoint works when TLS is disabled.
func TestWebProxyInsecure(t *testing.T) {
	privateKey, publicKey, err := testauthority.New().GenerateKeyPair()
	require.NoError(t, err)

	rc := helpers.NewInstance(t, helpers.InstanceConfig{
		ClusterName: "example.com",
		HostID:      uuid.New().String(),
		NodeName:    Host,
		Priv:        privateKey,
		Pub:         publicKey,
		Log:         utils.NewLoggerForTests(),
	})

	rcConf := service.MakeDefaultConfig()
	rcConf.DataDir = t.TempDir()
	rcConf.Auth.Enabled = true
	rcConf.Auth.Preference.SetSecondFactor("off")
	rcConf.Proxy.Enabled = true
	rcConf.Proxy.DisableWebInterface = true
	// DisableTLS flag should turn off TLS termination and multiplexing.
	rcConf.Proxy.DisableTLS = true
	rcConf.CircuitBreakerConfig = breaker.NoopBreakerConfig()

	err = rc.CreateEx(t, nil, rcConf)
	require.NoError(t, err)

	err = rc.Start()
	require.NoError(t, err)
	t.Cleanup(func() {
		rc.StopAll()
	})

	// Web proxy endpoint should just respond with 200 when called over http://,
	// content doesn't matter.
	resp, err := http.Get(fmt.Sprintf("http://%v/webapi/ping", rc.Web))
	require.NoError(t, err)
	require.Equal(t, http.StatusOK, resp.StatusCode)
	require.NoError(t, resp.Body.Close())
}

// TestTraitsPropagation makes sure that user traits are applied properly to
// roles in root and leaf clusters.
func TestTraitsPropagation(t *testing.T) {
	log := utils.NewLoggerForTests()

	privateKey, publicKey, err := testauthority.New().GenerateKeyPair()
	require.NoError(t, err)

	// Create root cluster.
	rc := helpers.NewInstance(t, helpers.InstanceConfig{
		ClusterName: "root.example.com",
		HostID:      uuid.New().String(),
		NodeName:    Host,
		Priv:        privateKey,
		Pub:         publicKey,
		Log:         log,
	})

	// Create leaf cluster.
	lc := helpers.NewInstance(t, helpers.InstanceConfig{
		ClusterName: "leaf.example.com",
		HostID:      uuid.New().String(),
		NodeName:    Host,
		Priv:        privateKey,
		Pub:         publicKey,
		Log:         log,
	})

	// Make root cluster config.
	rcConf := service.MakeDefaultConfig()
	rcConf.DataDir = t.TempDir()
	rcConf.Auth.Enabled = true
	rcConf.Auth.Preference.SetSecondFactor("off")
	rcConf.Proxy.Enabled = true
	rcConf.Proxy.DisableWebService = true
	rcConf.Proxy.DisableWebInterface = true
	rcConf.SSH.Enabled = true
	rcConf.SSH.Addr.Addr = rc.SSH
	rcConf.SSH.Labels = map[string]string{"env": "integration"}
	rcConf.CircuitBreakerConfig = breaker.NoopBreakerConfig()

	// Make leaf cluster config.
	lcConf := service.MakeDefaultConfig()
	lcConf.DataDir = t.TempDir()
	lcConf.Auth.Enabled = true
	lcConf.Auth.Preference.SetSecondFactor("off")
	lcConf.Proxy.Enabled = true
	lcConf.Proxy.DisableWebInterface = true
	lcConf.SSH.Enabled = true
	lcConf.SSH.Addr.Addr = lc.SSH
	lcConf.SSH.Labels = map[string]string{"env": "integration"}
	lcConf.CircuitBreakerConfig = breaker.NoopBreakerConfig()

	// Create identical user/role in both clusters.
	me, err := user.Current()
	require.NoError(t, err)

	role := services.NewImplicitRole()
	role.SetName("test")
	role.SetLogins(types.Allow, []string{me.Username})
	// Users created by CreateEx have "testing: integration" trait.
	role.SetNodeLabels(types.Allow, map[string]apiutils.Strings{"env": []string{"{{external.testing}}"}})

	rc.AddUserWithRole(me.Username, role)
	lc.AddUserWithRole(me.Username, role)

	// Establish trust b/w root and leaf.
	err = rc.CreateEx(t, lc.Secrets.AsSlice(), rcConf)
	require.NoError(t, err)
	err = lc.CreateEx(t, rc.Secrets.AsSlice(), lcConf)
	require.NoError(t, err)

	// Start both clusters.
	require.NoError(t, rc.Start())
	t.Cleanup(func() {
		rc.StopAll()
	})
	require.NoError(t, lc.Start())
	t.Cleanup(func() {
		lc.StopAll()
	})

	// Update root's certificate authority on leaf to configure role mapping.
	ca, err := lc.Process.GetAuthServer().GetCertAuthority(context.Background(), types.CertAuthID{
		Type:       types.UserCA,
		DomainName: rc.Secrets.SiteName,
	}, false)
	require.NoError(t, err)
	ca.SetRoles(nil) // Reset roles, otherwise they will take precedence.
	ca.SetRoleMap(types.RoleMap{{Remote: role.GetName(), Local: []string{role.GetName()}}})
	err = lc.Process.GetAuthServer().UpsertCertAuthority(ca)
	require.NoError(t, err)

	// Run command in root.
	outputRoot, err := runCommand(t, rc, []string{"echo", "hello root"}, helpers.ClientConfig{
		Login:   me.Username,
		Cluster: "root.example.com",
		Host:    Loopback,
		Port:    helpers.Port(t, rc.SSH),
	}, 1)
	require.NoError(t, err)
	require.Equal(t, "hello root", strings.TrimSpace(outputRoot))

	// Run command in leaf.
	outputLeaf, err := runCommand(t, rc, []string{"echo", "hello leaf"}, helpers.ClientConfig{
		Login:   me.Username,
		Cluster: "leaf.example.com",
		Host:    Loopback,
		Port:    helpers.Port(t, lc.SSH),
	}, 1)
	require.NoError(t, err)
	require.Equal(t, "hello leaf", strings.TrimSpace(outputLeaf))
}

// testSessionStreaming tests streaming events from session recordings.
func testSessionStreaming(t *testing.T, suite *integrationTestSuite) {
	ctx := context.Background()
	sessionID := session.ID(uuid.New().String())
	teleport := suite.newTeleport(t, nil, true)
	defer teleport.StopAll()

	api := teleport.GetSiteAPI(helpers.Site)
	uploadStream, err := api.CreateAuditStream(ctx, sessionID)
	require.Nil(t, err)

	generatedSession := events.GenerateTestSession(events.SessionParams{
		PrintEvents: 100,
		SessionID:   string(sessionID),
		ServerID:    "00000000-0000-0000-0000-000000000000",
	})

	for _, event := range generatedSession {
		err := uploadStream.EmitAuditEvent(ctx, event)
		require.NoError(t, err)
	}

	err = uploadStream.Complete(ctx)
	require.Nil(t, err)
	start := time.Now()

	// retry in case of error
outer:
	for time.Since(start) < time.Minute*5 {
		time.Sleep(time.Second * 5)

		receivedSession := make([]apievents.AuditEvent, 0)
		sessionPlayback, e := api.StreamSessionEvents(ctx, sessionID, 0)

	inner:
		for {
			select {
			case event, more := <-sessionPlayback:
				if !more {
					break inner
				}

				receivedSession = append(receivedSession, event)
			case <-ctx.Done():
				require.Nil(t, ctx.Err())
			case err := <-e:
				require.Nil(t, err)
			case <-time.After(time.Minute * 5):
				t.FailNow()
			}
		}

		for i := range generatedSession {
			receivedSession[i].SetClusterName("")
			if !reflect.DeepEqual(generatedSession[i], receivedSession[i]) {
				continue outer
			}
		}

		return
	}

	t.FailNow()
}

// TestKubeAgentFiltering tests that kube-agent filtering for pre-v8 agents and
// moderated sessions users works as expected.
func testKubeAgentFiltering(t *testing.T, suite *integrationTestSuite) {
	ctx := context.Background()

	type testCase struct {
		name     string
		server   types.Server
		role     types.Role
		user     types.User
		wantsLen int
	}

	v8Agent, err := types.NewServer("kube-h", types.KindKubeService, types.ServerSpecV2{
		Version:            "8.0.0",
		KubernetesClusters: []*types.KubernetesCluster{{Name: "foo"}},
	})
	require.NoError(t, err)

	v9Agent, err := types.NewServer("kube-h", types.KindKubeService, types.ServerSpecV2{
		Version:            "9.0.0",
		KubernetesClusters: []*types.KubernetesCluster{{Name: "foo"}},
	})
	require.NoError(t, err)

	plainRole, err := types.NewRole("plain", types.RoleSpecV5{})
	require.NoError(t, err)

	moderatedRole, err := types.NewRole("moderated", types.RoleSpecV5{
		Allow: types.RoleConditions{
			RequireSessionJoin: []*types.SessionRequirePolicy{
				{
					Name:  "bar",
					Kinds: []string{string(types.KubernetesSessionKind)},
				},
			},
		},
	})
	require.NoError(t, err)

	plainUser, err := types.NewUser("bob")
	require.NoError(t, err)
	plainUser.SetRoles([]string{plainRole.GetName()})

	moderatedUser, err := types.NewUser("alice")
	require.NoError(t, err)
	moderatedUser.SetRoles([]string{moderatedRole.GetName()})

	testCases := []testCase{
		{
			name:     "unrestricted user, v8 agent",
			server:   v8Agent,
			role:     plainRole,
			user:     plainUser,
			wantsLen: 1,
		},
		{
			name:     "restricted user, v8 agent",
			server:   v8Agent,
			role:     moderatedRole,
			user:     moderatedUser,
			wantsLen: 0,
		},
		{
			name:     "unrestricted user, v9 agent",
			server:   v9Agent,
			role:     plainRole,
			user:     plainUser,
			wantsLen: 1,
		},
		{
			name:     "restricted user, v9 agent",
			server:   v9Agent,
			role:     moderatedRole,
			user:     moderatedUser,
			wantsLen: 1,
		},
	}

	for _, testCase := range testCases {
		t.Run(testCase.name, func(t *testing.T) {
			teleport := suite.newTeleport(t, nil, true)
			defer teleport.StopAll()

			adminSite := teleport.Process.GetAuthServer()
			_, err := adminSite.UpsertKubeServiceV2(ctx, testCase.server)
			require.NoError(t, err)
			err = adminSite.UpsertRole(ctx, testCase.role)
			require.NoError(t, err)
			err = adminSite.CreateUser(ctx, testCase.user)
			require.NoError(t, err)

			cl, err := teleport.NewClient(helpers.ClientConfig{
				Login:   testCase.user.GetName(),
				Cluster: helpers.Site,
				Host:    Host,
				Port:    helpers.Port(t, teleport.SSH),
			})
			require.NoError(t, err)

			proxy, err := cl.ConnectToProxy(ctx)
			require.NoError(t, err)

			userSite, err := proxy.ConnectToCluster(ctx, helpers.Site)
			require.NoError(t, err)

			services, err := userSite.GetKubeServices(ctx)
			require.NoError(t, err)
			require.Len(t, services, testCase.wantsLen)
		})
	}
}

func createTrustedClusterPair(t *testing.T, suite *integrationTestSuite, extraServices func(*testing.T, *helpers.TeleInstance, *helpers.TeleInstance)) *client.TeleportClient {
	ctx := context.Background()
	username := suite.Me.Username
	name := "test"
	rootName := fmt.Sprintf("root-%s", name)
	leafName := fmt.Sprintf("leaf-%s", name)

	// Create root and leaf clusters.
	rootCfg := helpers.InstanceConfig{
		ClusterName: rootName,
		HostID:      helpers.HostID,
		NodeName:    Host,
		Priv:        suite.Priv,
		Pub:         suite.Pub,
		Log:         suite.Log,
	}
	rootCfg.Listeners = standardPortsOrMuxSetup(t, false, &rootCfg.Fds)
	root := helpers.NewInstance(t, rootCfg)

	leafCfg := helpers.InstanceConfig{
		ClusterName: leafName,
		HostID:      helpers.HostID,
		NodeName:    Host,
		Priv:        suite.Priv,
		Pub:         suite.Pub,
		Log:         suite.Log,
	}
	leafCfg.Listeners = standardPortsOrMuxSetup(t, false, &leafCfg.Fds)
	leaf := helpers.NewInstance(t, leafCfg)

	role, err := types.NewRoleV3("dev", types.RoleSpecV5{
		Allow: types.RoleConditions{
			Logins: []string{username},
		},
	})
	require.NoError(t, err)
	root.AddUserWithRole(username, role)

	makeConfig := func() (*testing.T, []*helpers.InstanceSecrets, *service.Config) {
		tconf := suite.defaultServiceConfig()
		tconf.Proxy.DisableWebService = false
		tconf.Proxy.DisableWebInterface = true
		tconf.SSH.Enabled = false
		return t, nil, tconf
	}

	oldInsecure := lib.IsInsecureDevMode()
	lib.SetInsecureDevMode(true)
	defer lib.SetInsecureDevMode(oldInsecure)

	require.NoError(t, root.CreateEx(makeConfig()))
	require.NoError(t, leaf.CreateEx(makeConfig()))
	require.NoError(t, leaf.Process.GetAuthServer().UpsertRole(ctx, role))

	// Connect leaf to root.
	tcToken := "trusted-cluster-token"
	tokenResource, err := types.NewProvisionToken(tcToken, []types.SystemRole{types.RoleTrustedCluster}, time.Time{})
	require.NoError(t, err)
	require.NoError(t, root.Process.GetAuthServer().UpsertToken(ctx, tokenResource))
	trustedCluster := root.AsTrustedCluster(tcToken, types.RoleMap{
		{Remote: "dev", Local: []string{"dev"}},
	})

	require.NoError(t, root.Start())
	t.Cleanup(func() { root.StopAll() })

	require.NoError(t, leaf.Start())
	t.Cleanup(func() { leaf.StopAll() })

	require.NoError(t, trustedCluster.CheckAndSetDefaults())
	tryCreateTrustedCluster(t, leaf.Process.GetAuthServer(), trustedCluster)
	waitForTunnelConnections(t, root.Process.GetAuthServer(), leafName, 1)

	_, _, rootProxySSHPort := root.StartNodeAndProxy(t, "root-zero")
	_, _, _ = leaf.StartNodeAndProxy(t, "leaf-zero")

	// Add any extra services.
	if extraServices != nil {
		extraServices(t, root, leaf)
	}

	require.Eventually(t, waitForClusters(root.Tunnel, 1), 10*time.Second, 1*time.Second)
	require.Eventually(t, waitForClusters(leaf.Tunnel, 1), 10*time.Second, 1*time.Second)

	// Create client.
	creds, err := helpers.GenerateUserCreds(helpers.UserCredsRequest{
		Process:        root.Process,
		Username:       username,
		RouteToCluster: rootName,
	})
	require.NoError(t, err)

	tc, err := root.NewClientWithCreds(helpers.ClientConfig{
		Login:   username,
		Cluster: rootName,
		Host:    Loopback,
		Port:    rootProxySSHPort,
	}, *creds)
	require.NoError(t, err)

	leafCAs, err := leaf.Secrets.GetCAs()
	require.NoError(t, err)
	for _, leafCA := range leafCAs {
		require.NoError(t, tc.AddTrustedCA(context.Background(), leafCA))
	}

	return tc
}

func testListResourcesAcrossClusters(t *testing.T, suite *integrationTestSuite) {
	tc := createTrustedClusterPair(t, suite, func(t *testing.T, root, leaf *helpers.TeleInstance) {
		rootNodes := []string{"root-one", "root-two"}
		leafNodes := []string{"leaf-one", "leaf-two"}

		// Start a Teleport node that has SSH, Apps, Databases, and Kubernetes.
		startNode := func(name string, i *helpers.TeleInstance) {
			conf := suite.defaultServiceConfig()
			conf.Auth.Enabled = false
			conf.Proxy.Enabled = false

			conf.DataDir = t.TempDir()
			conf.Token = "token"
			conf.UploadEventsC = i.UploadEventsC
			conf.AuthServers = []utils.NetAddr{
				*utils.MustParseAddr(net.JoinHostPort(i.Hostname, helpers.PortStr(t, i.Web))),
			}
			conf.HostUUID = name
			conf.Hostname = name
			conf.SSH.Enabled = true
			conf.CachePolicy = service.CachePolicy{
				Enabled: true,
			}
			conf.SSH.Addr = utils.NetAddr{
				Addr: fmt.Sprintf("%s:%d", Host, helpers.NewPortValue()),
			}
			conf.Proxy.Enabled = false

			conf.Apps.Enabled = true
			conf.Apps.Apps = []service.App{
				{
					Name: name,
					URI:  name,
				},
			}

			conf.Databases.Enabled = true
			conf.Databases.Databases = []service.Database{
				{
					Name:     name,
					URI:      name,
					Protocol: "postgres",
				},
			}

			conf.Kube.KubeconfigPath = filepath.Join(conf.DataDir, "kube_config")
			require.NoError(t, helpers.EnableKube(t, conf, name))
			conf.Kube.ListenAddr = nil
			process, err := service.NewTeleport(conf)
			require.NoError(t, err)
			i.Nodes = append(i.Nodes, process)

			expectedEvents := []string{
				service.NodeSSHReady,
				service.AppsReady,
				service.DatabasesIdentityEvent,
				service.DatabasesReady,
				service.KubeIdentityEvent,
				service.KubernetesReady,
				service.TeleportReadyEvent,
			}

			receivedEvents, err := helpers.StartAndWait(process, expectedEvents)
			require.NoError(t, err)
			log.Debugf("Teleport Kube Server (in instance %v) started: %v/%v events received.",
				i.Secrets.SiteName, len(expectedEvents), len(receivedEvents))
		}

		for _, node := range rootNodes {
			startNode(node, root)
		}
		for _, node := range leafNodes {
			startNode(node, leaf)
		}
	})

	nodeTests := []struct {
		name     string
		search   string
		expected []string
	}{
		{
			name: "all nodes",
			expected: []string{"root-zero", "root-one", "root-two",
				"leaf-zero", "leaf-one", "leaf-two"},
		},
		{
			name:     "leaf only",
			search:   "leaf",
			expected: []string{"leaf-zero", "leaf-one", "leaf-two"},
		},
		{
			name:     "two only",
			search:   "two",
			expected: []string{"root-two", "leaf-two"},
		},
	}

	for _, test := range nodeTests {
		t.Run("node - "+test.name, func(t *testing.T) {
			if test.search != "" {
				tc.SearchKeywords = strings.Split(test.search, " ")
			} else {
				tc.SearchKeywords = nil
			}
			clusters, err := tc.ListNodesWithFiltersAllClusters(context.TODO())
			require.NoError(t, err)
			nodes := make([]string, 0)
			for _, v := range clusters {
				for _, node := range v {
					nodes = append(nodes, node.GetHostname())
				}
			}

			require.ElementsMatch(t, test.expected, nodes)
		})
	}

	// Everything other than ssh nodes.
	tests := []struct {
		name     string
		search   string
		expected []string
	}{
		{
			name: "all",
			expected: []string{"root-one", "root-two",
				"leaf-one", "leaf-two"},
		},
		{
			name:     "leaf only",
			search:   "leaf",
			expected: []string{"leaf-one", "leaf-two"},
		},
		{
			name:     "two only",
			search:   "two",
			expected: []string{"root-two", "leaf-two"},
		},
	}

	for _, test := range tests {
		if test.search != "" {
			tc.SearchKeywords = strings.Split(test.search, " ")
		} else {
			tc.SearchKeywords = nil
		}

		t.Run("apps - "+test.name, func(t *testing.T) {
			clusters, err := tc.ListAppsAllClusters(context.TODO(), nil)
			require.NoError(t, err)
			apps := make([]string, 0)
			for _, v := range clusters {
				for _, app := range v {
					apps = append(apps, app.GetName())
				}
			}

			require.ElementsMatch(t, test.expected, apps)
		})

		t.Run("databases - "+test.name, func(t *testing.T) {
			clusters, err := tc.ListDatabasesAllClusters(context.TODO(), nil)
			require.NoError(t, err)
			databases := make([]string, 0)
			for _, v := range clusters {
				for _, db := range v {
					databases = append(databases, db.GetName())
				}
			}

			require.ElementsMatch(t, test.expected, databases)
		})

		t.Run("kube - "+test.name, func(t *testing.T) {
			req := proto.ListResourcesRequest{}
			if test.search != "" {
				req.SearchKeywords = strings.Split(test.search, " ")
			}
			clusterMap, err := tc.ListKubeClustersWithFiltersAllClusters(context.TODO(), req)
			require.NoError(t, err)
			clusters := make([]string, 0)
			for _, cl := range clusterMap {
				for _, c := range cl {
					clusters = append(clusters, c.Name)
				}
			}
			require.ElementsMatch(t, test.expected, clusters)
		})
	}
}

func testSFTP(t *testing.T, suite *integrationTestSuite) {
	// Create Teleport instance.
	teleport := suite.newTeleport(t, nil, true)
	t.Cleanup(func() {
		teleport.StopAll()
	})

	client, err := teleport.NewClient(helpers.ClientConfig{
		Login:   suite.Me.Username,
		Cluster: helpers.Site,
		Host:    Host,
	})
	require.NoError(t, err)

	// Create SFTP session.
	ctx := context.Background()
	proxyClient, err := client.ConnectToProxy(ctx)
	require.NoError(t, err)
	t.Cleanup(func() {
		proxyClient.Close()
	})

	sftpClient, err := sftp.NewClient(proxyClient.Client.Client)
	require.NoError(t, err)
	t.Cleanup(func() {
		require.NoError(t, sftpClient.Close())
	})

	// Create file that will be uploaded and downloaded.
	tempDir := t.TempDir()
	testFilePath := filepath.Join(tempDir, "testfile")
	testFile, err := os.Create(testFilePath)
	require.NoError(t, err)
	t.Cleanup(func() {
		require.NoError(t, testFile.Close())
	})

	_, err = testFile.WriteString("This is test data.")
	require.NoError(t, err)
	require.NoError(t, testFile.Sync())

	// Test stat'ing a file.
	t.Run("stat", func(t *testing.T) {
		fi, err := sftpClient.Stat(testFilePath)
		require.NoError(t, err)
		require.NotNil(t, fi)
	})

	// Test downloading a file.
	t.Run("download", func(t *testing.T) {
		testFileDownload := testFilePath + "-download"
		downloadFile, err := os.Create(testFileDownload)
		require.NoError(t, err)
		t.Cleanup(func() {
			require.NoError(t, downloadFile.Close())
		})

		remoteDownloadFile, err := sftpClient.Open(testFilePath)
		require.NoError(t, err)
		t.Cleanup(func() {
			require.NoError(t, remoteDownloadFile.Close())
		})

		_, err = io.Copy(downloadFile, remoteDownloadFile)
		require.NoError(t, err)
	})

	// Test uploading a file.
	t.Run("upload", func(t *testing.T) {
		testFileUpload := testFilePath + "-upload"
		remoteUploadFile, err := sftpClient.Create(testFileUpload)
		require.NoError(t, err)
		t.Cleanup(func() {
			require.NoError(t, remoteUploadFile.Close())
		})

		_, err = io.Copy(remoteUploadFile, testFile)
		require.NoError(t, err)
	})

	t.Run("chmod", func(t *testing.T) {
		err = sftpClient.Chmod(testFilePath, 0777)
		require.NoError(t, err)
	})

	// Ensure SFTP audit events are present.
	sftpEvent, err := findEventInLog(teleport, events.SFTPEvent)
	require.NoError(t, err)
	require.Equal(t, testFilePath, sftpEvent.GetString(events.SFTPPath))
}<|MERGE_RESOLUTION|>--- conflicted
+++ resolved
@@ -340,21 +340,10 @@
 			sess := waitForSessionToBeEstablished(ctx, t, site)
 			sid := sess.GetSessionID()
 
-<<<<<<< HEAD
 			// the session should have one party
 			parties := sess.GetParticipants()
 			require.Len(t, parties, 1)
 			require.Equal(t, suite.Me.Username, parties[0].User)
-=======
-			// wait for the user to join this session:
-			for len(session.Parties) == 0 {
-				time.Sleep(time.Millisecond * 5)
-				session, err = site.GetSession(ctx, apidefaults.Namespace, sessionID)
-				require.NoError(t, err)
-			}
-			// make sure it's us who joined! :)
-			require.Equal(t, suite.Me.Username, session.Parties[0].User)
->>>>>>> ce1113fe
 
 			// lets type "echo hi" followed by "enter" and then "exit" + "enter":
 			myTerm.Type("\aecho hi\n\r\aexit\n\r\a")
@@ -3704,7 +3693,6 @@
 	ctx := context.Background()
 	tr := utils.NewTracer(utils.ThisFunction()).Start()
 	defer tr.Stop()
-	ctx := context.Background()
 
 	var err error
 
@@ -3756,7 +3744,6 @@
 		endCh <- err
 	}()
 
-<<<<<<< HEAD
 	// wait until the session is ready
 	sess := waitForSessionToBeEstablished(ctx, t, site)
 	sid := sess.GetSessionID()
@@ -3765,23 +3752,6 @@
 	parties := sess.GetParticipants()
 	require.Len(t, parties, 1)
 	require.Equal(t, suite.Me.Username, parties[0].User)
-=======
-	// wait until there's a session in there:
-	timeoutCtx, cancel := context.WithTimeout(ctx, 2*time.Second)
-	defer cancel()
-	sessions, err = waitForSessionToBeEstablished(timeoutCtx, apidefaults.Namespace, site)
-	require.NoError(t, err)
-	session := &sessions[0]
-
-	// wait for the user to join this session
-	for len(session.Parties) == 0 {
-		time.Sleep(time.Millisecond * 5)
-		session, err = site.GetSession(ctx, apidefaults.Namespace, sessions[0].ID)
-		require.NoError(t, err)
-	}
-	// make sure it's us who joined! :)
-	require.Equal(t, suite.Me.Username, session.Parties[0].User)
->>>>>>> ce1113fe
 
 	// lets type "echo hi" followed by "enter" and then "exit" + "enter":
 	myTerm.Type("\aecho hi\n\r\aexit\n\r\a")
